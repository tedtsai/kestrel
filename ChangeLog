--- conflicted
+++ resolved
@@ -1,4 +1,3 @@
-<<<<<<< HEAD
 2.4.0
 -----
 release: TBD
@@ -7,7 +6,7 @@
 - Support for service discovery via ZooKeeper
 - Kestrel now ignores directories in its queue path.
 - Fix load test scripts to use correct JAR name [Bryan English]
-=======
+
 2.3.4
 -----
 - modify configuration to allow inheritance by fanouts to masters, masters
@@ -17,7 +16,6 @@
 -----
 - change kestrel.sh to use old PID file so that daemon-based installs can
   be halted
->>>>>>> 3e1c8870
 
 2.3.2
 -----

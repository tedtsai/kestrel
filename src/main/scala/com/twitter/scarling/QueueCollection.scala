package com.twitter.scarling

import java.io.File
import scala.collection.mutable

import net.lag.logging.Logger


class InaccessibleQueuePath extends Exception("Inaccessible queue path")


class QueueCollection(private val queueFolder: String) {
  private val log = Logger.get

  private val path = new File(queueFolder)
  if (! path.isDirectory || ! path.canWrite) {
      throw new InaccessibleQueuePath
  }

  private val queues = new mutable.HashMap[String, PersistentQueue]
  private var shuttingDown = false

  // total of all data in all queues
  private var _currentBytes = 0

  // total of all items in all queues
  private var _currentItems = 0

  // total items added since the server started up.
  private var _totalAdded = 0

  // hits/misses on removing items from the queue
  private var _queueHits = 0
  private var _queueMisses = 0

  // reader accessors:
  def currentBytes = _currentBytes
  def currentItems = _currentItems
  def totalAdded = _totalAdded
  def queueHits = _queueHits
  def queueMisses = _queueMisses


  def queueNames: List[String] = synchronized {
    queues.keys.toList
  }

  /**
   * Get a named queue, creating it if necessary.
   */
  private def queue(name: String): Option[PersistentQueue] = {
    var setup = false
    var queue: Option[PersistentQueue] = None

    synchronized {
      if (shuttingDown) {
        return None
      }

      queue = queues.get(name) match {
        case q @ Some(_) => q
        case None =>
          setup = true
          val q = new PersistentQueue(path.getPath, name)
          queues(name) = q
          Some(q)
      }
    }

<<<<<<< HEAD
    private val queues = new mutable.HashMap[String, PersistentQueue]
    private var shuttingDown = false

    // total of all data in all queues
    private var _currentBytes: Long = 0

    // total of all items in all queues
    private var _currentItems: Long = 0

    // total items added since the server started up.
    private var _totalAdded: Long = 0

    // hits/misses on removing items from the queue
    private var _queueHits: Long = 0
    private var _queueMisses: Long = 0

    // reader accessors:
    def currentBytes = _currentBytes
    def currentItems = _currentItems
    def totalAdded = _totalAdded
    def queueHits = _queueHits
    def queueMisses = _queueMisses


    def queueNames: List[String] = synchronized {
        queues.keys.toList
=======
    if (setup) {
      /* race is handled by having PersistentQueue start up with an
       * un-initialized flag that blocks all operations until this
       * method is called and completed:
       */
      queue.get.setup
      synchronized {
        _currentBytes += queue.get.bytes
        _currentItems += queue.get.size
      }
>>>>>>> aaa74630
    }
    queue
  }

  /**
   * Add an item to a named queue. Will not return until the item has been
   * synchronously added and written to the queue journal file.
   *
   * @return true if the item was added; false if the server is shutting
   *     down
   */
  def add(key: String, item: Array[Byte], expiry: Int): Boolean = {
    queue(key) match {
      case None => false
      case Some(q) =>
        val result = q.add(item, expiry)
        if (result) {
          synchronized {
            _currentBytes += item.length
            _currentItems += 1
            _totalAdded += 1
          }
        }
        result
    }
  }

  def add(key: String, item: Array[Byte]): Boolean = add(key, item, 0)

  /**
   * Retrieve an item from a queue. If no item is available, or the server
   * is shutting down, None is returned.
   */
  def remove(key: String): Option[Array[Byte]] = {
    queue(key) match {
      case None =>
        synchronized { _queueMisses += 1 }
        None
      case Some(q) =>
        val item = q.remove
        synchronized {
          item match {
            case None => _queueMisses += 1
            case Some(x) =>
              _queueHits += 1
              _currentBytes -= x.length
              _currentItems -= 1
          }
        }
        item
    }
  }

  def stats(key: String): (Int, Int, Int, Int, Int, Long) = {
    queue(key) match {
      case None => (0, 0, 0, 0, 0, 0)
      case Some(q) => (q.size, q.bytes, q.totalItems, q.journalSize, q.totalExpired, q.currentAge)
    }
<<<<<<< HEAD

    def stats(key: String): (Long, Long, Long, Long, Long, Long) = {
        queue(key) match {
            case None => (0, 0, 0, 0, 0, 0)
            case Some(q) => (q.size, q.bytes, q.totalItems, q.journalSize, q.totalExpired, q.currentAge)
        }
=======
  }

  /**
   * Shutdown this queue collection. All actors are asked to exit, and
   * any future queue requests will fail.
   */
  def shutdown: Unit = synchronized {
    if (shuttingDown) {
      return
>>>>>>> aaa74630
    }
    shuttingDown = true
    for ((name, q) <- queues) {
      // synchronous, so the journals are all officially closed before we return.
      q.close
    }
    queues.clear
  }
}<|MERGE_RESOLUTION|>--- conflicted
+++ resolved
@@ -21,17 +21,17 @@
   private var shuttingDown = false
 
   // total of all data in all queues
-  private var _currentBytes = 0
+  private var _currentBytes: Long = 0
 
   // total of all items in all queues
-  private var _currentItems = 0
+  private var _currentItems: Long = 0
 
   // total items added since the server started up.
-  private var _totalAdded = 0
+  private var _totalAdded: Long = 0
 
   // hits/misses on removing items from the queue
-  private var _queueHits = 0
-  private var _queueMisses = 0
+  private var _queueHits: Long = 0
+  private var _queueMisses: Long = 0
 
   // reader accessors:
   def currentBytes = _currentBytes
@@ -67,34 +67,6 @@
       }
     }
 
-<<<<<<< HEAD
-    private val queues = new mutable.HashMap[String, PersistentQueue]
-    private var shuttingDown = false
-
-    // total of all data in all queues
-    private var _currentBytes: Long = 0
-
-    // total of all items in all queues
-    private var _currentItems: Long = 0
-
-    // total items added since the server started up.
-    private var _totalAdded: Long = 0
-
-    // hits/misses on removing items from the queue
-    private var _queueHits: Long = 0
-    private var _queueMisses: Long = 0
-
-    // reader accessors:
-    def currentBytes = _currentBytes
-    def currentItems = _currentItems
-    def totalAdded = _totalAdded
-    def queueHits = _queueHits
-    def queueMisses = _queueMisses
-
-
-    def queueNames: List[String] = synchronized {
-        queues.keys.toList
-=======
     if (setup) {
       /* race is handled by having PersistentQueue start up with an
        * un-initialized flag that blocks all operations until this
@@ -105,7 +77,6 @@
         _currentBytes += queue.get.bytes
         _currentItems += queue.get.size
       }
->>>>>>> aaa74630
     }
     queue
   }
@@ -159,19 +130,11 @@
     }
   }
 
-  def stats(key: String): (Int, Int, Int, Int, Int, Long) = {
+  def stats(key: String): (Long, Long, Long, Long, Long, Long) = {
     queue(key) match {
       case None => (0, 0, 0, 0, 0, 0)
       case Some(q) => (q.size, q.bytes, q.totalItems, q.journalSize, q.totalExpired, q.currentAge)
     }
-<<<<<<< HEAD
-
-    def stats(key: String): (Long, Long, Long, Long, Long, Long) = {
-        queue(key) match {
-            case None => (0, 0, 0, 0, 0, 0)
-            case Some(q) => (q.size, q.bytes, q.totalItems, q.journalSize, q.totalExpired, q.currentAge)
-        }
-=======
   }
 
   /**
@@ -181,7 +144,6 @@
   def shutdown: Unit = synchronized {
     if (shuttingDown) {
       return
->>>>>>> aaa74630
     }
     shuttingDown = true
     for ((name, q) <- queues) {

--- conflicted
+++ resolved
@@ -45,11 +45,8 @@
               listenAddress: String, memcacheListenPort: Option[Int], textListenPort: Option[Int],
               thriftListenPort: Option[Int], queuePath: String,
               expirationTimerFrequency: Option[Duration], clientTimeout: Option[Duration],
-<<<<<<< HEAD
-              maxOpenTransactions: Int, debugLogQueues: List[String] = Nil)
-=======
-              maxOpenTransactions: Int, connectionBacklog: Option[Int])
->>>>>>> 9fb75d7d
+              maxOpenTransactions: Int, debugLogQueues: List[String] = Nil,
+              connectionBacklog: Option[Int])
       extends Service {
   private val log = Logger.get(getClass.getName)
 
@@ -177,16 +174,9 @@
       log.info("Starting up background expiration task.")
       new PeriodicBackgroundProcess("background-expiration", expirationTimerFrequency.get) {
         def periodic() {
-<<<<<<< HEAD
           Kestrel.this.queueCollection.flushAllExpired()
-=======
-          val expired = Kestrel.this.queueCollection.flushAllExpired(true)
-          if (expired > 0) {
-            log.info("Expired %d item(s) from queues automatically.", expired)
-          }
           // Now that we've cleaned out the queue, lets see if any of them are
           // ready to be expired.
->>>>>>> 9fb75d7d
           Kestrel.this.queueCollection.deleteExpiredQueues()
         }
       }.start()

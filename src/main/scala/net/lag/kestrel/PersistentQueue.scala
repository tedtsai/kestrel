/*
 * Copyright 2009 Twitter, Inc.
 * Copyright 2009 Robey Pointer <robeypointer@gmail.com>
 *
 * Licensed under the Apache License, Version 2.0 (the "License"); you may
 * not use this file except in compliance with the License. You may obtain
 * a copy of the License at
 *
 *     http://www.apache.org/licenses/LICENSE-2.0
 *
 * Unless required by applicable law or agreed to in writing, software
 * distributed under the License is distributed on an "AS IS" BASIS,
 * WITHOUT WARRANTIES OR CONDITIONS OF ANY KIND, either express or implied.
 * See the License for the specific language governing permissions and
 * limitations under the License.
 */

package net.lag.kestrel

import java.io._
import java.nio.{ByteBuffer, ByteOrder}
import java.nio.channels.FileChannel
import java.util.concurrent.{CountDownLatch, Executor, ScheduledExecutorService}
import scala.collection.mutable
import com.twitter.conversions.storage._
import com.twitter.conversions.time._
import com.twitter.logging.Logger
import com.twitter.ostrich.stats.Stats
import com.twitter.util._
import config._

class PersistentQueue(val name: String, persistencePath: String, @volatile var config: QueueConfig,
                      timer: Timer, journalSyncScheduler: ScheduledExecutorService,
                      queueLookup: Option[(String => Option[PersistentQueue])]) {
  def this(name: String, persistencePath: String, config: QueueConfig, timer: Timer, journalSyncScheduler: ScheduledExecutorService) =
    this(name, persistencePath, config, timer, journalSyncScheduler, None)

  private val log = Logger.get(getClass.getName)

  private val isFanout = (name contains '+')

  // current size of all data in the queue:
  private var queueSize: Long = 0

  // age of the last item read from the queue:
  private var _currentAge: Duration = 0.milliseconds

  def statNamed(statName: String) = "q/" + name + "/" + statName

  // # of items EVER added to the queue:
  val totalItems = Stats.getCounter(statNamed("total_items"))
  totalItems.reset()

  // # of items that were expired by the time they were read:
  val totalExpired = Stats.getCounter(statNamed("expired_items"))
  totalExpired.reset()

  // # of items thot were discarded because the queue was full:
  val totalDiscarded = Stats.getCounter(statNamed("discarded"))
  totalDiscarded.reset()

  // # of items in the queue (including those not in memory)
  private var queueLength: Long = 0

  private var queue = new mutable.Queue[QItem]

  private var _memoryBytes: Long = 0

  private var closed = false
  private var paused = false

  private var journal =
    new Journal(new File(persistencePath).getCanonicalFile, name, journalSyncScheduler, config.syncJournal)

  private val waiters = new DeadlineWaitQueue(timer)

  // track tentative removals
  private var xidCounter: Int = 0
  private val openTransactions = new mutable.HashMap[Int, QItem]
  private def openTransactionIds = openTransactions.keys.toSeq.sorted.reverse
  def openTransactionCount = synchronized { openTransactions.size }

  def length: Long = synchronized { queueLength }
  def bytes: Long = synchronized { queueSize }
  def maxMemoryBytes: Long = synchronized { config.maxMemorySize.inBytes }
  def journalSize: Long = synchronized { journal.size }
  def journalTotalSize: Long = journal.archivedSize + journalSize
  def currentAge: Duration = synchronized { if (queueSize == 0) 0.milliseconds else _currentAge }
  def waiterCount: Long = synchronized { waiters.size }
  def isClosed: Boolean = synchronized { closed || paused }

  // mostly for unit tests.
  def memoryLength: Long = synchronized { queue.size }
  def memoryBytes: Long = synchronized { _memoryBytes }
  def inReadBehind = synchronized { journal.inReadBehind }

  if (!config.keepJournal) journal.erase()

  @volatile var expireQueue: Option[PersistentQueue] = config.expireToQueue.flatMap { name => queueLookup.flatMap(_(name)) }

  def dumpStats(): Array[(String, String)] = synchronized {
    Array(
      ("items", length.toString),
      ("bytes", bytes.toString),
      ("total_items", totalItems().toString),
      ("logsize", journalSize.toString),
      ("expired_items", totalExpired().toString),
      ("mem_items", memoryLength.toString),
      ("mem_bytes", memoryBytes.toString),
      ("age", currentAge.inMilliseconds.toString),
      ("discarded", totalDiscarded().toString),
      ("waiters", waiterCount.toString),
      ("open_transactions", openTransactionCount.toString)
    )
  }

  def gauge(gaugeName: String, value: => Double) = Stats.addGauge("q/" + name + "/" + gaugeName)(value)

  gauge("items", length)
  gauge("bytes", bytes)
  gauge("journal_size", journalTotalSize)
  gauge("mem_items", memoryLength)
  gauge("mem_bytes", memoryBytes)
  gauge("age_msec", currentAge.inMilliseconds)
  gauge("waiters", waiterCount)
  gauge("open_transactions", openTransactionCount)

  private final def adjustExpiry(startingTime: Time, expiry: Option[Time]): Option[Time] = {
    if (config.maxAge.isDefined) {
      val maxExpiry = startingTime + config.maxAge.get
      if (expiry.isDefined) Some(expiry.get min maxExpiry) else Some(maxExpiry)
    } else {
      expiry
    }
  }

  // you are holding the lock, and config.keepJournal is true.
  private def checkRotateJournal() {
    /*
     * if the queue is empty, and the journal is larger than defaultJournalSize, rebuild it.
     * if the queue is smaller than maxMemorySize, and the combined journals are larger than
     *   maxJournalSize, rebuild them. (we are not in read-behind.)
     * if the current journal is larger than maxMemorySize, rotate to a new file. if the combined
     *   journals are larger than maxJournalSize, checkpoint in preparation for rebuilding the
     *   older files in the background.
     */
    if ((journal.size >= config.defaultJournalSize.inBytes && queueLength == 0) ||
        (journal.size + journal.archivedSize > config.maxJournalSize.inBytes &&
         queueSize < config.maxMemorySize.inBytes)) {
      log.info("Rewriting journal file for '%s' (qsize=%d)", name, queueSize)
      journal.rewrite(openTransactionIds.map { openTransactions(_) }, queue)
    } else if (journal.size > config.maxMemorySize.inBytes) {
      log.info("Rotating journal file for '%s' (qsize=%d)", name, queueSize)
      val setCheckpoint = (journal.size + journal.archivedSize > config.maxJournalSize.inBytes)
      journal.rotate(openTransactionIds.map { openTransactions(_) }, setCheckpoint)
    }
  }

  // for tests.
  def forceRewrite() {
    synchronized {
      if (config.keepJournal) {
        log.info("Rewriting journal file for '%s' (qsize=%d)", name, queueSize)
        journal.rewrite(openTransactionIds.map { openTransactions(_) }, queue)
      }
    }
  }

  /**
   * Add a value to the end of the queue, transactionally.
   */
  def add(value: Array[Byte], expiry: Option[Time], xid: Option[Int], addTime: Time): Boolean = {
    val future = synchronized {
      if (closed || value.size > config.maxItemSize.inBytes) return false
      if (config.fanoutOnly && !isFanout) return true
      while (queueLength >= config.maxItems || queueSize >= config.maxSize.inBytes) {
        if (!config.discardOldWhenFull) return false
        _remove(false, None)
        totalDiscarded.incr()
        if (config.keepJournal) journal.remove()
      }

      val item = QItem(addTime, adjustExpiry(Time.now, expiry), value, 0)
      if (config.keepJournal) {
        checkRotateJournal()
        if (!journal.inReadBehind && (queueSize >= config.maxMemorySize.inBytes)) {
          log.info("Dropping to read-behind for queue '%s' (%s)", name, queueSize.bytes.toHuman())
          journal.startReadBehind()
        }
      }
      if (xid != None) openTransactions.remove(xid.get)
      _add(item)
      if (config.keepJournal) {
        xid match {
          case None => journal.add(item)
          case Some(xid) => journal.continue(xid, item)
        }
      } else {
        Future.void()
      }
    }
    waiters.trigger()
    // for now, don't wait:
    //future()
    true
  }

  def add(value: Array[Byte]): Boolean = add(value, None, None, Time.now)
  def add(value: Array[Byte], expiry: Option[Time]): Boolean = add(value, expiry, None, Time.now)

  def continue(xid: Int, value: Array[Byte]): Boolean = add(value, None, Some(xid), Time.now)
  def continue(xid: Int, value: Array[Byte], expiry: Option[Time]): Boolean = add(value, expiry, Some(xid), Time.now)

  /**
   * Peek at the head item in the queue, if there is one.
   */
  def peek(): Option[QItem] = {
    synchronized {
      if (closed || paused || queueLength == 0) {
        None
      } else {
        _peek()
      }
    }
  }

  /**
   * Remove and return an item from the queue, if there is one.
   *
   * @param transaction true if this should be considered the first part
   *     of a transaction, to be committed or rolled back (put back at the
   *     head of the queue)
   */
  def remove(transaction: Boolean): Option[QItem] = {
    val removedItem = synchronized {
      if (closed || paused || queueLength == 0) {
        None
      } else {
        val item = _remove(transaction, None)
        if (config.keepJournal && item.isDefined) {
          if (transaction) journal.removeTentative(item.get.xid) else journal.remove()
          checkRotateJournal()
        }

        item
      }
    }

    removedItem.foreach { qItem =>
      val usec = (Time.now - qItem.addTime).inMilliseconds.toInt max 0
      Stats.addMetric("delivery_latency_msec", usec)
      Stats.addMetric("q/" + name + "/delivery_latency_msec", usec)
    }
    removedItem
  }

  /**
   * Remove and return an item from the queue, if there is one.
   */
  def remove(): Option[QItem] = remove(false)

<<<<<<< HEAD
  private def waitOperation(op: => Option[QItem], deadline: Option[Time], promise: Promise[Option[QItem]]) {
    val item = op
    if (synchronized {
      if (!item.isDefined && !closed && !paused && deadline.isDefined && deadline.get > Time.now) {
        val w = waiters.add(
          deadline.get,
          { () =>
            // checking future.isCancelled is a race, but only means that an item may be removed &
            // then un-removed at a higher level if the connection is closed. it's an optimization
            // to let un-acked items get returned before this timeout.
            if (promise.isCancelled) {
              promise.setValue(None)
              waiters.trigger()
            } else {
              // if we get woken up, try again with the same deadline.
              waitOperation(op, deadline, promise)
            }
          },
          { () => promise.setValue(None) }
        )
        promise.onCancellation { waiters.remove(w) }
=======
  private def waitOperation(op: => Option[QItem], startTime: Time, deadline: Option[Time],
                            future: Promise[Option[QItem]]) {
    val item = op
    if (synchronized {
      if (!item.isDefined && !closed && !paused && deadline.isDefined && deadline.get > Time.now) {
        // if we get woken up, try again with the same deadline.
        def onTrigger() = waitOperation(op, startTime, deadline, future)
        def onTimeout() {
          val msec = (Time.now - startTime).inMilliseconds.toInt
          Stats.addMetric("get_timeout_msec", msec)
          Stats.addMetric("q/" + name + "/get_timeout_msec", msec)
          future.setValue(None)
        }
        val w = waiters.add(deadline.get, onTrigger, onTimeout)
        // FIXME: use onCancellation when util-core is bumped.
        future.linkTo(new CancellableSink({ waiters.remove(w) }))
>>>>>>> a0600955
        false
      } else {
        true
      }
    }) promise.setValue(item)
  }

  final def waitRemove(deadline: Option[Time], transaction: Boolean): Future[Option[QItem]] = {
    val startTime = Time.now
    val promise = new Promise[Option[QItem]]()
    waitOperation(remove(transaction), startTime, deadline, promise)
    // if an item was handed off immediately, track latency of the "get" operation
    if (promise.isDefined) {
      val statName = if (promise().isDefined) "get_hit_latency_usec" else "get_miss_latency_usec"
      val usec = (Time.now - startTime).inMicroseconds.toInt max 0
      Stats.addMetric(statName, usec)
      Stats.addMetric("q/" + name + "/" + statName, usec)
    }
    promise
  }

  final def waitPeek(deadline: Option[Time]): Future[Option[QItem]] = {
    val promise = new Promise[Option[QItem]]()
    waitOperation(peek(), Time.now, deadline, promise)
    promise
  }

  /**
   * Return a transactionally-removed item to the queue. This is a rolled-
   * back transaction.
   */
  def unremove(xid: Int) {
    synchronized {
      if (!closed) {
        if (config.keepJournal) journal.unremove(xid)
        _unremove(xid)
        waiters.trigger()
      }
    }
  }

  def confirmRemove(xid: Int) {
    synchronized {
      if (!closed) {
        if (config.keepJournal) journal.confirmRemove(xid)
        openTransactions.remove(xid)
      }
    }
  }

  def flush() {
    while (remove(false).isDefined) { }
  }

  /**
   * Close the queue's journal file. Not safe to call on an active queue.
   */
  def close() {
    synchronized {
      closed = true
      if (config.keepJournal) journal.close()
      waiters.triggerAll()
    }
  }

  def pauseReads() {
    synchronized {
      paused = true
      waiters.triggerAll()
    }
  }

  def resumeReads() {
    synchronized {
      paused = false
    }
  }

  def setup() {
    synchronized {
      queueSize = 0
      replayJournal()
    }
  }

  def destroyJournal() {
    synchronized {
      if (config.keepJournal) journal.erase()
    }
  }

  // Remove various stats related to the queue
  def removeStats() {
    Stats.removeCounter(statNamed("total_items"))
    Stats.removeCounter(statNamed("expired_items"))
    Stats.removeCounter(statNamed("discarded"))
    Stats.clearGauge(statNamed("items"))
    Stats.clearGauge(statNamed("bytes"))
    Stats.clearGauge(statNamed("journal_size"))
    Stats.clearGauge(statNamed("mem_items"))
    Stats.clearGauge(statNamed("mem_bytes"))
    Stats.clearGauge(statNamed("age_msec"))
    Stats.clearGauge(statNamed("waiters"))
    Stats.clearGauge(statNamed("open_transactions"))
  }

  private final def nextXid(): Int = {
    do {
      xidCounter += 1
    } while ((openTransactions contains xidCounter) || (xidCounter == 0))
    xidCounter
  }

  private final def fillReadBehind() {
    // if we're in read-behind mode, scan forward in the journal to keep memory as full as
    // possible. this amortizes the disk overhead across all reads.
    while (config.keepJournal && journal.inReadBehind && _memoryBytes < config.maxMemorySize.inBytes) {
      journal.fillReadBehind { item =>
        queue += item
        _memoryBytes += item.data.length
      } { checkpoint =>
        log.info("Rewriting journal file from checkpoint for '%s' (qsize=%d)", name, queueSize)
        journal.startPack(checkpoint, openTransactions.values.toList, queue.toList)
      }
      if (!journal.inReadBehind) {
        log.info("Coming out of read-behind for queue '%s'", name)
      }
    }
  }

  def replayJournal() {
    if (!config.keepJournal) return

    log.info("Replaying transaction journal for '%s'", name)
    xidCounter = 0

    journal.replay {
      case JournalItem.Add(item) =>
        _add(item)
        // when processing the journal, this has to happen after:
        if (!journal.inReadBehind && queueSize >= config.maxMemorySize.inBytes) {
          log.info("Dropping to read-behind for queue '%s' (%d bytes)", name, queueSize)
          journal.startReadBehind()
        }
      case JournalItem.Remove => _remove(false, None)
      case JournalItem.RemoveTentative(xid) =>
        _remove(true, Some(xid))
        xidCounter = xid
      case JournalItem.SavedXid(xid) => xidCounter = xid
      case JournalItem.Unremove(xid) => _unremove(xid)
      case JournalItem.ConfirmRemove(xid) => openTransactions.remove(xid)
      case JournalItem.Continue(item, xid) =>
        openTransactions.remove(xid)
        _add(item)
      case x => log.error("Unexpected item in journal: %s", x)
    }

    log.info("Finished transaction journal for '%s' (%d items, %d bytes) xid=%d", name, queueLength,
             journal.size, xidCounter)
    journal.open()

    // now, any unfinished transactions must be backed out.
    for (xid <- openTransactionIds) {
      journal.unremove(xid)
      _unremove(xid)
    }
  }


  //  -----  internal implementations

  private def _add(item: QItem) {
    discardExpired(config.maxExpireSweep)
    if (!journal.inReadBehind) {
      queue += item
      _memoryBytes += item.data.length
    }
    totalItems.incr()
    queueSize += item.data.length
    queueLength += 1
  }

  private def _peek(): Option[QItem] = {
    discardExpired(config.maxExpireSweep)
    if (queue.isEmpty) None else Some(queue.front)
  }

  private def _remove(transaction: Boolean, xid: Option[Int]): Option[QItem] = {
    discardExpired(config.maxExpireSweep)
    if (queue.isEmpty) return None

    val now = Time.now
    val item = queue.dequeue()
    val len = item.data.length
    queueSize -= len
    _memoryBytes -= len
    queueLength -= 1
    fillReadBehind()
    _currentAge = now - item.addTime
    if (transaction) {
      item.xid = xid.getOrElse { nextXid() }
      openTransactions(item.xid) = item
    }
    Some(item)
  }

  final def discardExpired(max: Int): Int = {
    val itemsToRemove = synchronized {
      var continue = true
      val toRemove = new mutable.ListBuffer[QItem]
      while (continue) {
        if (queue.isEmpty || journal.isReplaying) {
          continue = false
        } else {
          val realExpiry = adjustExpiry(queue.front.addTime, queue.front.expiry)
          if (realExpiry.isDefined && realExpiry.get < Time.now) {
            totalExpired.incr()
            val item = queue.dequeue()
            val len = item.data.length
            queueSize -= len
            _memoryBytes -= len
            queueLength -= 1
            fillReadBehind()
            if (config.keepJournal) journal.remove()
            toRemove += item
          } else {
            continue = false
          }
        }
      }
      toRemove
    }

    expireQueue.foreach { q =>
      itemsToRemove.foreach { item => q.add(item.data, None) }
    }
    itemsToRemove.size
  }

  private def _unremove(xid: Int) = {
    openTransactions.remove(xid) map { item =>
      queueLength += 1
      queueSize += item.data.length
      item +=: queue
      _memoryBytes += item.data.length
    }
  }
}<|MERGE_RESOLUTION|>--- conflicted
+++ resolved
@@ -259,46 +259,32 @@
    */
   def remove(): Option[QItem] = remove(false)
 
-<<<<<<< HEAD
-  private def waitOperation(op: => Option[QItem], deadline: Option[Time], promise: Promise[Option[QItem]]) {
-    val item = op
-    if (synchronized {
-      if (!item.isDefined && !closed && !paused && deadline.isDefined && deadline.get > Time.now) {
-        val w = waiters.add(
-          deadline.get,
-          { () =>
-            // checking future.isCancelled is a race, but only means that an item may be removed &
-            // then un-removed at a higher level if the connection is closed. it's an optimization
-            // to let un-acked items get returned before this timeout.
-            if (promise.isCancelled) {
-              promise.setValue(None)
-              waiters.trigger()
-            } else {
-              // if we get woken up, try again with the same deadline.
-              waitOperation(op, deadline, promise)
-            }
-          },
-          { () => promise.setValue(None) }
-        )
-        promise.onCancellation { waiters.remove(w) }
-=======
   private def waitOperation(op: => Option[QItem], startTime: Time, deadline: Option[Time],
-                            future: Promise[Option[QItem]]) {
+                            promise: Promise[Option[QItem]]) {
     val item = op
     if (synchronized {
       if (!item.isDefined && !closed && !paused && deadline.isDefined && deadline.get > Time.now) {
         // if we get woken up, try again with the same deadline.
-        def onTrigger() = waitOperation(op, startTime, deadline, future)
+        def onTrigger() = {
+          // checking future.isCancelled is a race, but only means that an item may be removed &
+          // then un-removed at a higher level if the connection is closed. it's an optimization
+          // to let un-acked items get returned before this timeout.
+          if (promise.isCancelled) {
+            promise.setValue(None)
+            waiters.trigger()
+          } else {
+            // if we get woken up, try again with the same deadline.
+            waitOperation(op, startTime, deadline, promise)
+          }
+        }
         def onTimeout() {
           val msec = (Time.now - startTime).inMilliseconds.toInt
           Stats.addMetric("get_timeout_msec", msec)
           Stats.addMetric("q/" + name + "/get_timeout_msec", msec)
-          future.setValue(None)
+          promise.setValue(None)
         }
         val w = waiters.add(deadline.get, onTrigger, onTimeout)
-        // FIXME: use onCancellation when util-core is bumped.
-        future.linkTo(new CancellableSink({ waiters.remove(w) }))
->>>>>>> a0600955
+        promise.onCancellation { waiters.remove(w) }
         false
       } else {
         true

/*
 * Copyright 2009 Twitter, Inc.
 * Copyright 2009 Robey Pointer <robeypointer@gmail.com>
 *
 * Licensed under the Apache License, Version 2.0 (the "License"); you may
 * not use this file except in compliance with the License. You may obtain
 * a copy of the License at
 *
 *     http://www.apache.org/licenses/LICENSE-2.0
 *
 * Unless required by applicable law or agreed to in writing, software
 * distributed under the License is distributed on an "AS IS" BASIS,
 * WITHOUT WARRANTIES OR CONDITIONS OF ANY KIND, either express or implied.
 * See the License for the specific language governing permissions and
 * limitations under the License.
 */

package net.lag.kestrel

import java.io._
import java.nio.{ByteBuffer, ByteOrder}
import java.nio.channels.FileChannel
import java.util.concurrent.{CountDownLatch, Executor, ScheduledExecutorService}
import java.util.concurrent.atomic.AtomicLong
import scala.collection.mutable
import com.twitter.conversions.storage._
import com.twitter.conversions.time._
import com.twitter.logging.Logger
import com.twitter.ostrich.stats.Stats
import com.twitter.util._
import config._

class PersistentQueue(val name: String, persistencePath: String, @volatile var config: QueueConfig,
                      timer: Timer, journalSyncScheduler: ScheduledExecutorService,
                      queueLookup: Option[(String => Option[PersistentQueue])]) {
  def this(name: String, persistencePath: String, config: QueueConfig, timer: Timer, journalSyncScheduler: ScheduledExecutorService) =
    this(name, persistencePath, config, timer, journalSyncScheduler, None)

  private val log = Logger.get(getClass.getName)

  private val isFanout = (name contains '+')

  // current size of all data in the queue:
  private var queueSize: Long = 0

  // age of the last item read from the queue:
  private var _currentAge: Duration = 0.milliseconds

  // time the queue was created
  private var _createTime = Time.now

  def statNamed(statName: String) = "q/" + name + "/" + statName

  // # of items EVER added to the queue:
  val putItems = new AtomicLong(0)
  Stats.removeCounter(statNamed("total_items"))
  Stats.makeCounter(statNamed("total_items"), putItems)
  Stats.removeCounter(statNamed("put_items"))
  Stats.makeCounter(statNamed("put_items"), putItems)

  // # of bytes EVER added to the queue:
  val putBytes = new AtomicLong(0)
  Stats.removeCounter(statNamed("put_bytes"))
  Stats.makeCounter(statNamed("put_bytes"), putBytes)

  // # of items EVER received as hit or miss:
  val getItemsHit = new AtomicLong(0)
  Stats.removeCounter(statNamed("get_items_hit"))
  Stats.makeCounter(statNamed("get_items_hit"), getItemsHit)
  val getItemsMiss = new AtomicLong(0)
  Stats.removeCounter(statNamed("get_items_miss"))
  Stats.makeCounter(statNamed("get_items_miss"), getItemsMiss)

  // # of items that were expired by the time they were read:
  val totalExpired = Stats.getCounter(statNamed("expired_items"))
  totalExpired.reset()

  // # of items thot were discarded because the queue was full:
  val totalDiscarded = Stats.getCounter(statNamed("discarded"))
  totalDiscarded.reset()

  // # of times this queue has been flushed:
  val totalFlushes = Stats.getCounter(statNamed("total_flushes"))
  totalFlushes.reset()

  // # of items in the queue (including those not in memory)
  private var queueLength: Long = 0

  private var queue = new mutable.Queue[QItem]

  private var _memoryBytes: Long = 0

  private var closed = false
  private var paused = false

  private var journal =
    new Journal(new File(persistencePath).getCanonicalFile, name, journalSyncScheduler, config.syncJournal)

  private val waiters = new DeadlineWaitQueue(timer)

  // track tentative removals
  private var xidCounter: Int = 0
  private val openTransactions = new mutable.HashMap[Int, QItem]
  private def openTransactionIds = openTransactions.keys.toSeq.sorted.reverse
  def openTransactionCount = synchronized { openTransactions.size }

  def length: Long = synchronized { queueLength }
  def bytes: Long = synchronized { queueSize }
  def maxMemoryBytes: Long = synchronized { config.maxMemorySize.inBytes }
  def journalSize: Long = synchronized { journal.size }
  def journalTotalSize: Long = journal.archivedSize + journalSize
  def currentAge: Duration = synchronized { if (queueSize == 0) 0.milliseconds else _currentAge }
  def waiterCount: Long = synchronized { waiters.size }
  def isClosed: Boolean = synchronized { closed || paused }
  def createTime: Long = synchronized { _createTime.inSeconds }

  // mostly for unit tests.
  def memoryLength: Long = synchronized { queue.size }
  def memoryBytes: Long = synchronized { _memoryBytes }
  def inReadBehind = synchronized { journal.inReadBehind }

  if (!config.keepJournal) journal.erase()

  @volatile var expireQueue: Option[PersistentQueue] = config.expireToQueue.flatMap { name => queueLookup.flatMap(_(name)) }

  def dumpStats(): Array[(String, String)] = synchronized {
    Array(
      ("items", length.toString),
      ("bytes", bytes.toString),
      ("total_items", putItems.toString),
      ("logsize", journalSize.toString),
      ("expired_items", totalExpired().toString),
      ("mem_items", memoryLength.toString),
      ("mem_bytes", memoryBytes.toString),
      ("age", currentAge.inMilliseconds.toString),
      ("discarded", totalDiscarded().toString),
      ("waiters", waiterCount.toString),
      ("open_transactions", openTransactionCount.toString),
      ("total_flushes", totalFlushes().toString)
    )
  }

  def gauge(gaugeName: String, value: => Double) = Stats.addGauge("q/" + name + "/" + gaugeName)(value)

  gauge("items", length)
  gauge("bytes", bytes)
  gauge("journal_size", journalTotalSize)
  gauge("mem_items", memoryLength)
  gauge("mem_bytes", memoryBytes)
  gauge("age_msec", currentAge.inMilliseconds)
  gauge("waiters", waiterCount)
  gauge("open_transactions", openTransactionCount)
  gauge("create_time", createTime)

  private final def adjustExpiry(startingTime: Time, expiry: Option[Time]): Option[Time] = {
    if (config.maxAge.isDefined) {
      val maxExpiry = startingTime + config.maxAge.get
      if (expiry.isDefined) Some(expiry.get min maxExpiry) else Some(maxExpiry)
    } else {
      expiry
    }
  }

  /**
   * Check if this Queue is eligible for expiration by way of it being empty
   * and it's age being greater than or equal to maxQueueAge
   */
  def isReadyForExpiration: Boolean = {
    // Don't even bother if the maxQueueAge is None
    if (config.maxQueueAge.isDefined && queue.isEmpty && Time.now > _createTime + config.maxQueueAge.get) {
      true
    } else {
      false
    }
  }

  // you are holding the lock, and config.keepJournal is true.
  private def checkRotateJournal() {
    /*
     * if the queue is empty, and the journal is larger than defaultJournalSize, rebuild it.
     * if the queue is smaller than maxMemorySize, and the combined journals are larger than
     *   maxJournalSize, rebuild them. (we are not in read-behind.)
     * if the current journal is larger than maxMemorySize, rotate to a new file. if the combined
     *   journals are larger than maxJournalSize, checkpoint in preparation for rebuilding the
     *   older files in the background.
     */
    if ((journal.size >= config.defaultJournalSize.inBytes && queueLength == 0) ||
        (journal.size + journal.archivedSize > config.maxJournalSize.inBytes &&
         queueSize < config.maxMemorySize.inBytes)) {
      log.info("Rewriting journal file for '%s' (qsize=%d)", name, queueSize)
      journal.rewrite(openTransactionIds.map { openTransactions(_) }, queue)
    } else if (journal.size > config.maxMemorySize.inBytes) {
      log.info("Rotating journal file for '%s' (qsize=%d)", name, queueSize)
      val setCheckpoint = (journal.size + journal.archivedSize > config.maxJournalSize.inBytes)
      journal.rotate(openTransactionIds.map { openTransactions(_) }, setCheckpoint)
    }
  }

  // for tests.
  def forceRewrite() {
    synchronized {
      if (config.keepJournal) {
        log.info("Rewriting journal file for '%s' (qsize=%d)", name, queueSize)
        journal.rewrite(openTransactionIds.map { openTransactions(_) }, queue)
      }
    }
  }

  /**
   * Add a value to the end of the queue, transactionally.
   */
  def add(value: Array[Byte], expiry: Option[Time], xid: Option[Int], addTime: Time): Boolean = {
    val future = synchronized {
      if (closed || value.size > config.maxItemSize.inBytes) return false
      if (config.fanoutOnly && !isFanout) return true
      while (queueLength >= config.maxItems || queueSize >= config.maxSize.inBytes) {
        if (!config.discardOldWhenFull) return false
        _remove(false, None)
        totalDiscarded.incr()
        if (config.keepJournal) journal.remove()
      }

      val item = QItem(addTime, adjustExpiry(Time.now, expiry), value, 0)
      if (config.keepJournal) {
        checkRotateJournal()
        if (!journal.inReadBehind && (queueSize >= config.maxMemorySize.inBytes)) {
          log.info("Dropping to read-behind for queue '%s' (%s)", name, queueSize.bytes.toHuman())
          journal.startReadBehind()
        }
      }
      if (xid != None) openTransactions.remove(xid.get)
      _add(item)
      if (config.keepJournal) {
        xid match {
          case None => journal.add(item)
          case Some(xid) => journal.continue(xid, item)
        }
      } else {
        Future.void()
      }
    }
    waiters.trigger()
    // for now, don't wait:
    //future()
    true
  }

  def add(value: Array[Byte]): Boolean = add(value, None, None, Time.now)
  def add(value: Array[Byte], expiry: Option[Time]): Boolean = add(value, expiry, None, Time.now)

  def continue(xid: Int, value: Array[Byte]): Boolean = add(value, None, Some(xid), Time.now)
  def continue(xid: Int, value: Array[Byte], expiry: Option[Time]): Boolean = add(value, expiry, Some(xid), Time.now)

  /**
   * Peek at the head item in the queue, if there is one.
   */
  def peek(): Option[QItem] = {
    synchronized {
      if (closed || paused || queueLength == 0) {
        None
      } else {
        _peek()
      }
    }
  }

  /**
   * Remove and return an item from the queue, if there is one.
   *
   * @param transaction true if this should be considered the first part
   *     of a transaction, to be committed or rolled back (put back at the
   *     head of the queue)
   */
  def remove(transaction: Boolean): Option[QItem] = {
    val removedItem = synchronized {
      if (closed || paused || queueLength == 0) {
        None
      } else {
        val item = _remove(transaction, None)
        if (config.keepJournal && item.isDefined) {
          if (transaction) journal.removeTentative(item.get.xid) else journal.remove()
          checkRotateJournal()
        }

        item
      }
    }

    removedItem.foreach { qItem =>
      val usec = (Time.now - qItem.addTime).inMilliseconds.toInt max 0
      Stats.addMetric("delivery_latency_msec", usec)
      Stats.addMetric("q/" + name + "/delivery_latency_msec", usec)
    }
    removedItem
  }

  /**
   * Remove and return an item from the queue, if there is one.
   */
  def remove(): Option[QItem] = remove(false)

  private def waitOperation(op: => Option[QItem], startTime: Time, deadline: Option[Time],
                            promise: Promise[Option[QItem]]) {
    val item = op
    if (synchronized {
      if (!item.isDefined && !closed && !paused && deadline.isDefined && deadline.get > Time.now) {
        // if we get woken up, try again with the same deadline.
        def onTrigger() = {
          // checking future.isCancelled is a race, but only means that an item may be removed &
          // then un-removed at a higher level if the connection is closed. it's an optimization
          // to let un-acked items get returned before this timeout.
          if (promise.isCancelled) {
            promise.setValue(None)
            waiters.trigger()
          } else {
            // if we get woken up, try again with the same deadline.
            waitOperation(op, startTime, deadline, promise)
          }
        }
        def onTimeout() {
          val msec = (Time.now - startTime).inMilliseconds.toInt
          Stats.addMetric("get_timeout_msec", msec)
          Stats.addMetric("q/" + name + "/get_timeout_msec", msec)
          promise.setValue(None)
        }
        val w = waiters.add(deadline.get, onTrigger, onTimeout)
<<<<<<< HEAD
        promise.onCancellation { waiters.remove(w) }
=======
        future.onCancellation { waiters.remove(w) }
>>>>>>> 92725400
        false
      } else {
        true
      }
    }) promise.setValue(item)
  }

  final def waitRemove(deadline: Option[Time], transaction: Boolean): Future[Option[QItem]] = {
    val startTime = Time.now
    val promise = new Promise[Option[QItem]]()
    waitOperation(remove(transaction), startTime, deadline, promise)
    // if an item was handed off immediately, track latency of the "get" operation
    if (promise.isDefined) {
      val statName = if (promise().isDefined) "get_hit_latency_usec" else "get_miss_latency_usec"
      val usec = (Time.now - startTime).inMicroseconds.toInt max 0
      Stats.addMetric(statName, usec)
      Stats.addMetric("q/" + name + "/" + statName, usec)
    }
    promise map { itemOption =>
      if (itemOption.isDefined) getItemsHit.getAndIncrement() else getItemsMiss.getAndIncrement()
      itemOption
    }
  }

  final def waitPeek(deadline: Option[Time]): Future[Option[QItem]] = {
    val promise = new Promise[Option[QItem]]()
    waitOperation(peek(), Time.now, deadline, promise)
    promise map { itemOption =>
      if (itemOption.isDefined) getItemsHit.getAndIncrement() else getItemsMiss.getAndIncrement()
      itemOption
    }
  }

  /**
   * Return a transactionally-removed item to the queue. This is a rolled-
   * back transaction.
   */
  def unremove(xid: Int) {
    synchronized {
      if (!closed) {
        if (config.keepJournal) journal.unremove(xid)
        _unremove(xid)
        waiters.trigger()
      }
    }
  }

  def confirmRemove(xid: Int) {
    synchronized {
      if (!closed) {
        if (config.keepJournal) journal.confirmRemove(xid)
        openTransactions.remove(xid)
      }
    }
  }

  def flush() {
    while (remove(false).isDefined) { }
    totalFlushes.incr()
  }

  /**
   * Close the queue's journal file. Not safe to call on an active queue.
   */
  def close() {
    synchronized {
      closed = true
      if (config.keepJournal) journal.close()
      waiters.triggerAll()
    }
  }

  def pauseReads() {
    synchronized {
      paused = true
      waiters.triggerAll()
    }
  }

  def resumeReads() {
    synchronized {
      paused = false
    }
  }

  def setup() {
    synchronized {
      queueSize = 0
      replayJournal()
    }
  }

  def destroyJournal() {
    synchronized {
      if (config.keepJournal) journal.erase()
    }
  }

  // Remove various stats related to the queue
  def removeStats() {
    Stats.removeCounter(statNamed("total_items"))
    Stats.removeCounter(statNamed("expired_items"))
    Stats.removeCounter(statNamed("discarded"))
    Stats.removeCounter(statNamed("total_flushes"))
    Stats.clearGauge(statNamed("items"))
    Stats.clearGauge(statNamed("bytes"))
    Stats.clearGauge(statNamed("journal_size"))
    Stats.clearGauge(statNamed("mem_items"))
    Stats.clearGauge(statNamed("mem_bytes"))
    Stats.clearGauge(statNamed("age_msec"))
    Stats.clearGauge(statNamed("waiters"))
    Stats.clearGauge(statNamed("open_transactions"))
    Stats.clearGauge(statNamed("create_time"))
    Stats.removeMetric(statNamed("set_latency_usec"))
    Stats.removeMetric(statNamed("get_timeout_msec"))
    Stats.removeMetric(statNamed("delivery_latency_msec"))
    Stats.removeMetric(statNamed("get_hit_latency_usec"))
    Stats.removeMetric(statNamed("get_miss_latency_usec"))
  }

  private final def nextXid(): Int = {
    do {
      xidCounter += 1
    } while ((openTransactions contains xidCounter) || (xidCounter == 0))
    xidCounter
  }

  private final def fillReadBehind() {
    // if we're in read-behind mode, scan forward in the journal to keep memory as full as
    // possible. this amortizes the disk overhead across all reads.
    while (config.keepJournal && journal.inReadBehind && _memoryBytes < config.maxMemorySize.inBytes) {
      journal.fillReadBehind { item =>
        queue += item
        _memoryBytes += item.data.length
      } { checkpoint =>
        log.info("Rewriting journal file from checkpoint for '%s' (qsize=%d)", name, queueSize)
        journal.startPack(checkpoint, openTransactions.values.toList, queue.toList)
      }
      if (!journal.inReadBehind) {
        log.info("Coming out of read-behind for queue '%s'", name)
      }
    }
  }

  def replayJournal() {
    if (!config.keepJournal) return

    log.info("Replaying transaction journal for '%s'", name)
    xidCounter = 0

    journal.replay {
      case JournalItem.Add(item) =>
        _add(item)
        // when processing the journal, this has to happen after:
        if (!journal.inReadBehind && queueSize >= config.maxMemorySize.inBytes) {
          log.info("Dropping to read-behind for queue '%s' (%d bytes)", name, queueSize)
          journal.startReadBehind()
        }
      case JournalItem.Remove => _remove(false, None)
      case JournalItem.RemoveTentative(xid) =>
        _remove(true, Some(xid))
        xidCounter = xid
      case JournalItem.SavedXid(xid) => xidCounter = xid
      case JournalItem.Unremove(xid) => _unremove(xid)
      case JournalItem.ConfirmRemove(xid) => openTransactions.remove(xid)
      case JournalItem.Continue(item, xid) =>
        openTransactions.remove(xid)
        _add(item)
      case x => log.error("Unexpected item in journal: %s", x)
    }

    log.info("Finished transaction journal for '%s' (%d items, %d bytes) xid=%d", name, queueLength,
             journal.size, xidCounter)
    journal.open()

    // now, any unfinished transactions must be backed out.
    for (xid <- openTransactionIds) {
      journal.unremove(xid)
      _unremove(xid)
    }
  }


  //  -----  internal implementations

  private def _add(item: QItem) {
    discardExpired()
    if (!journal.inReadBehind) {
      queue += item
      _memoryBytes += item.data.length
    }
    putItems.getAndIncrement()
    putBytes.getAndAdd(item.data.length)
    queueSize += item.data.length
    queueLength += 1
  }

  private def _peek(): Option[QItem] = {
    discardExpired()
    if (queue.isEmpty) None else Some(queue.front)
  }

  private def _remove(transaction: Boolean, xid: Option[Int]): Option[QItem] = {
    discardExpired()
    if (queue.isEmpty) return None

    val now = Time.now
    val item = queue.dequeue()
    val len = item.data.length
    queueSize -= len
    _memoryBytes -= len
    queueLength -= 1
    fillReadBehind()
    _currentAge = now - item.addTime
    if (transaction) {
      item.xid = xid.getOrElse { nextXid() }
      openTransactions(item.xid) = item
    }
    Some(item)
  }

  final def discardExpired(limit: Boolean = false): Int = {
    val itemsToRemove = synchronized {
      var continue = true
      val toRemove = new mutable.ListBuffer[QItem]
      val hasLimit = limit && config.maxExpireSweep > 0
      while (continue) {
        if (queue.isEmpty || (hasLimit && toRemove.size >= config.maxExpireSweep) || journal.isReplaying) {
          continue = false
        } else {
          val realExpiry = adjustExpiry(queue.front.addTime, queue.front.expiry)
          if (realExpiry.isDefined && realExpiry.get < Time.now) {
            totalExpired.incr()
            val item = queue.dequeue()
            val len = item.data.length
            queueSize -= len
            _memoryBytes -= len
            queueLength -= 1
            fillReadBehind()
            if (config.keepJournal) journal.remove()
            toRemove += item
          } else {
            continue = false
          }
        }
      }
      toRemove
    }

    expireQueue.foreach { q =>
      itemsToRemove.foreach { item => q.add(item.data, None) }
    }
    itemsToRemove.size
  }

  private def _unremove(xid: Int) = {
    openTransactions.remove(xid) map { item =>
      queueLength += 1
      queueSize += item.data.length
      item +=: queue
      _memoryBytes += item.data.length
    }
  }
}<|MERGE_RESOLUTION|>--- conflicted
+++ resolved
@@ -324,11 +324,7 @@
           promise.setValue(None)
         }
         val w = waiters.add(deadline.get, onTrigger, onTimeout)
-<<<<<<< HEAD
         promise.onCancellation { waiters.remove(w) }
-=======
-        future.onCancellation { waiters.remove(w) }
->>>>>>> 92725400
         false
       } else {
         true

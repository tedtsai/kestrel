/*
 * Copyright 2009 Twitter, Inc.
 * Copyright 2009 Robey Pointer <robeypointer@gmail.com>
 *
 * Licensed under the Apache License, Version 2.0 (the "License"); you may
 * not use this file except in compliance with the License. You may obtain
 * a copy of the License at
 *
 *     http://www.apache.org/licenses/LICENSE-2.0
 *
 * Unless required by applicable law or agreed to in writing, software
 * distributed under the License is distributed on an "AS IS" BASIS,
 * WITHOUT WARRANTIES OR CONDITIONS OF ANY KIND, either express or implied.
 * See the License for the specific language governing permissions and
 * limitations under the License.
 */

package net.lag.kestrel

import java.io._
import java.nio.{ByteBuffer, ByteOrder}
import java.nio.channels.FileChannel
import java.util.concurrent.{CountDownLatch, Executor}
import scala.collection.mutable
import com.twitter.conversions.storage._
import com.twitter.conversions.time._
import com.twitter.logging.Logger
import com.twitter.ostrich.stats.Stats
import com.twitter.util._
import config._

class PersistentQueue(val name: String, persistencePath: String, @volatile var config: QueueConfig,
                      timer: Timer, queueLookup: Option[(String => Option[PersistentQueue])]) {
  def this(name: String, persistencePath: String, config: QueueConfig, timer: Timer) =
    this(name, persistencePath, config, timer, None)

  private val log = Logger.get(getClass.getName)

  private val isFanout = (name contains '+')

  // current size of all data in the queue:
  private var queueSize: Long = 0

  // age of the last item read from the queue:
  private var _currentAge: Duration = 0.milliseconds

  def statNamed(statName: String) = "q/" + name + "/" + statName

  // # of items EVER added to the queue:
  val totalItems = Stats.getCounter(statNamed("total_items"))
  totalItems.reset()

  // # of items that were expired by the time they were read:
  val totalExpired = Stats.getCounter(statNamed("expired_items"))
  totalExpired.reset()

  // # of items thot were discarded because the queue was full:
  val totalDiscarded = Stats.getCounter(statNamed("discarded"))
  totalDiscarded.reset()

  // # of items in the queue (including those not in memory)
  private var queueLength: Long = 0

  private var queue = new mutable.Queue[QItem]

  private var _memoryBytes: Long = 0

  private var closed = false
  private var paused = false

  private var journal =
    new Journal(new File(persistencePath).getCanonicalFile, name, timer, config.syncJournal)

  private val waiters = new DeadlineWaitQueue(timer)

  // track tentative removals
  private var xidCounter: Int = 0
  private val openTransactions = new mutable.HashMap[Int, QItem]
  private def openTransactionIds = openTransactions.keys.toSeq.sorted.reverse
  def openTransactionCount = synchronized { openTransactions.size }

  def length: Long = synchronized { queueLength }
  def bytes: Long = synchronized { queueSize }
  def journalSize: Long = synchronized { journal.size }
  def journalTotalSize: Long = journal.archivedSize + journalSize
  def currentAge: Duration = synchronized { if (queueSize == 0) 0.milliseconds else _currentAge }
  def waiterCount: Long = synchronized { waiters.size }
  def isClosed: Boolean = synchronized { closed || paused }

  // mostly for unit tests.
  def memoryLength: Long = synchronized { queue.size }
  def memoryBytes: Long = synchronized { _memoryBytes }
  def inReadBehind = synchronized { journal.inReadBehind }

  if (!config.keepJournal) journal.erase()

  @volatile var expireQueue: Option[PersistentQueue] = config.expireToQueue.flatMap { name => queueLookup.flatMap(_(name)) }

  def dumpStats(): Array[(String, String)] = synchronized {
    Array(
      ("items", length.toString),
      ("bytes", bytes.toString),
      ("total_items", totalItems().toString),
      ("logsize", journalSize.toString),
      ("expired_items", totalExpired().toString),
      ("mem_items", memoryLength.toString),
      ("mem_bytes", memoryBytes.toString),
      ("age", currentAge.inMilliseconds.toString),
      ("discarded", totalDiscarded().toString),
      ("waiters", waiterCount.toString),
      ("open_transactions", openTransactionCount.toString)
    )
  }

  def gauge(gaugeName: String, value: => Double) = Stats.addGauge("q/" + name + "/" + gaugeName)(value)

  gauge("items", length)
  gauge("bytes", bytes)
  gauge("journal_size", journalTotalSize)
  gauge("mem_items", memoryLength)
  gauge("mem_bytes", memoryBytes)
  gauge("age_msec", currentAge.inMilliseconds)
  gauge("waiters", waiterCount)
  gauge("open_transactions", openTransactionCount)

  private final def adjustExpiry(startingTime: Time, expiry: Option[Time]): Option[Time] = {
    if (config.maxAge.isDefined) {
      val maxExpiry = startingTime + config.maxAge.get
      if (expiry.isDefined) Some(expiry.get min maxExpiry) else Some(maxExpiry)
    } else {
      expiry
    }
  }

  // you are holding the lock, and config.keepJournal is true.
  private def checkRotateJournal() {
    /*
     * if the queue is empty, and the journal is larger than defaultJournalSize, rebuild it.
     * if the queue is smaller than maxMemorySize, and the combined journals are larger than
     *   maxJournalSize, rebuild them. (we are not in read-behind.)
     * if the current journal is larger than maxMemorySize, rotate to a new file. if the combined
     *   journals are larger than maxJournalSize, checkpoint in preparation for rebuilding the
     *   older files in the background.
     */
    if ((journal.size >= config.defaultJournalSize.inBytes && queueLength == 0) ||
        (journal.size + journal.archivedSize > config.maxJournalSize.inBytes &&
         queueSize < config.maxMemorySize.inBytes)) {
      log.info("Rewriting journal file for '%s' (qsize=%d)", name, queueSize)
      journal.rewrite(openTransactionIds.map { openTransactions(_) }, queue)
    } else if (journal.size > config.maxMemorySize.inBytes) {
      log.info("Rotating journal file for '%s' (qsize=%d)", name, queueSize)
      val setCheckpoint = (journal.size + journal.archivedSize > config.maxJournalSize.inBytes)
      journal.rotate(openTransactionIds.map { openTransactions(_) }, setCheckpoint)
    }
  }

  // for tests.
  def forceRewrite() {
    synchronized {
      if (config.keepJournal) {
        log.info("Rewriting journal file for '%s' (qsize=%d)", name, queueSize)
        journal.rewrite(openTransactionIds.map { openTransactions(_) }, queue)
      }
    }
  }

  /**
   * Add a value to the end of the queue, transactionally.
   */
  def add(value: Array[Byte], expiry: Option[Time], xid: Option[Int], addTime: Time): Boolean = {
    val future = synchronized {
      if (closed || value.size > config.maxItemSize.inBytes) return false
      if (config.fanoutOnly && !isFanout) return true
      while (queueLength >= config.maxItems || queueSize >= config.maxSize.inBytes) {
        if (!config.discardOldWhenFull) return false
        _remove(false, None)
        totalDiscarded.incr()
        if (config.keepJournal) journal.remove()
      }

      val item = QItem(addTime, adjustExpiry(Time.now, expiry), value, 0)
      if (config.keepJournal) {
        checkRotateJournal()
        if (!journal.inReadBehind && (queueSize >= config.maxMemorySize.inBytes)) {
          log.info("Dropping to read-behind for queue '%s' (%s)", name, queueSize.bytes.toHuman())
          journal.startReadBehind()
        }
      }
      if (xid != None) openTransactions.remove(xid.get)
      _add(item)
      if (config.keepJournal) {
        xid match {
          case None => journal.add(item)
          case Some(xid) => journal.continue(xid, item)
        }
      } else {
        Future.void()
      }
    }
    waiters.trigger()
    // for now, don't wait:
    //future()
    true
  }

  def add(value: Array[Byte]): Boolean = add(value, None, None, Time.now)
  def add(value: Array[Byte], expiry: Option[Time]): Boolean = add(value, expiry, None, Time.now)

  def continue(xid: Int, value: Array[Byte]): Boolean = add(value, None, Some(xid), Time.now)
  def continue(xid: Int, value: Array[Byte], expiry: Option[Time]): Boolean = add(value, expiry, Some(xid), Time.now)

  /**
   * Peek at the head item in the queue, if there is one.
   */
  def peek(): Option[QItem] = {
    synchronized {
      if (closed || paused || queueLength == 0) {
        None
      } else {
        _peek()
      }
    }
  }

  /**
   * Remove and return an item from the queue, if there is one.
   *
   * @param transaction true if this should be considered the first part
   *     of a transaction, to be committed or rolled back (put back at the
   *     head of the queue)
   */
  def remove(transaction: Boolean): Option[QItem] = {
    synchronized {
      if (closed || paused || queueLength == 0) {
        None
      } else {
        val item = _remove(transaction, None)
        if (config.keepJournal && item.isDefined) {
          if (transaction) journal.removeTentative(item.get.xid) else journal.remove()
          checkRotateJournal()
        }
        item
      }
    }
  }

  /**
   * Remove and return an item from the queue, if there is one.
   */
  def remove(): Option[QItem] = remove(false)

  private def waitOperation(op: => Option[QItem], deadline: Option[Time], promise: Promise[Option[QItem]]) {
    val item = op
    if (synchronized {
      if (!item.isDefined && !closed && !paused && deadline.isDefined && deadline.get > Time.now) {
<<<<<<< HEAD
        waiters.add(
          deadline.get,
          { () =>
            // checking future.isCancelled is a race, but only means that an item may be removed &
            // then un-removed at a higher level if the connection is closed. it's an optimization
            // to let un-acked items get returned before this timeout.
            if (promise.isCancelled) {
              promise.setValue(None)
              waiters.trigger()
            } else {
              // if we get woken up, try again with the same deadline.
              waitOperation(op, deadline, promise)
            }
          },
          { () => promise.setValue(None) }
        )
=======
        // if we get woken up, try again with the same deadline.
        val w = waiters.add(deadline.get, { () => waitOperation(op, deadline, future) }, { () => future.setValue(None) })
        // FIXME: use onCancellation when util-core is bumped.
        future.linkTo(new CancellableSink({ waiters.remove(w) }))
>>>>>>> 31567f68
        false
      } else {
        true
      }
    }) promise.setValue(item)
  }

  final def waitRemove(deadline: Option[Time], transaction: Boolean): Future[Option[QItem]] = {
    val promise = new Promise[Option[QItem]]()
    waitOperation(remove(transaction), deadline, promise)
    // if an item was handed off immediately, track latency from the "put" to "get".
    if (promise.isDefined && promise().isDefined) {
      val usec = (Time.now - promise().get.addTime).inMicroseconds.toInt max 0
      Stats.addMetric("get_hit_latency_usec", usec)
      Stats.addMetric("q/" + name + "/get_hit_latency_usec", usec)
    }
    promise
  }

  final def waitPeek(deadline: Option[Time]): Future[Option[QItem]] = {
    val promise = new Promise[Option[QItem]]()
    waitOperation(peek(), deadline, promise)
    promise
  }

  /**
   * Return a transactionally-removed item to the queue. This is a rolled-
   * back transaction.
   */
  def unremove(xid: Int) {
    synchronized {
      if (!closed) {
        if (config.keepJournal) journal.unremove(xid)
        _unremove(xid)
        waiters.trigger()
      }
    }
  }

  def confirmRemove(xid: Int) {
    synchronized {
      if (!closed) {
        if (config.keepJournal) journal.confirmRemove(xid)
        openTransactions.remove(xid)
      }
    }
  }

  def flush() {
    while (remove(false).isDefined) { }
  }

  /**
   * Close the queue's journal file. Not safe to call on an active queue.
   */
  def close() {
    synchronized {
      closed = true
      if (config.keepJournal) journal.close()
      waiters.triggerAll()
    }
  }

  def pauseReads() {
    synchronized {
      paused = true
      waiters.triggerAll()
    }
  }

  def resumeReads() {
    synchronized {
      paused = false
    }
  }

  def setup() {
    synchronized {
      queueSize = 0
      replayJournal()
    }
  }

  def destroyJournal() {
    synchronized {
      if (config.keepJournal) journal.erase()
    }
  }

  // Remove various stats related to the queue
  def removeStats() {
    Stats.removeCounter(statNamed("total_items"))
    Stats.removeCounter(statNamed("expired_items"))
    Stats.removeCounter(statNamed("discarded"))
    Stats.clearGauge(statNamed("items"))
    Stats.clearGauge(statNamed("bytes"))
    Stats.clearGauge(statNamed("journal_size"))
    Stats.clearGauge(statNamed("mem_items"))
    Stats.clearGauge(statNamed("mem_bytes"))
    Stats.clearGauge(statNamed("age_msec"))
    Stats.clearGauge(statNamed("waiters"))
    Stats.clearGauge(statNamed("open_transactions"))
  }

  private final def nextXid(): Int = {
    do {
      xidCounter += 1
    } while ((openTransactions contains xidCounter) || (xidCounter == 0))
    xidCounter
  }

  private final def fillReadBehind() {
    // if we're in read-behind mode, scan forward in the journal to keep memory as full as
    // possible. this amortizes the disk overhead across all reads.
    while (config.keepJournal && journal.inReadBehind && _memoryBytes < config.maxMemorySize.inBytes) {
      journal.fillReadBehind { item =>
        queue += item
        _memoryBytes += item.data.length
      } { checkpoint =>
        log.info("Rewriting journal file from checkpoint for '%s' (qsize=%d)", name, queueSize)
        journal.startPack(checkpoint, openTransactions.values.toList, queue.toList)
      }
      if (!journal.inReadBehind) {
        log.info("Coming out of read-behind for queue '%s'", name)
      }
    }
  }

  def replayJournal() {
    if (!config.keepJournal) return

    log.info("Replaying transaction journal for '%s'", name)
    xidCounter = 0

    journal.replay {
      case JournalItem.Add(item) =>
        _add(item)
        // when processing the journal, this has to happen after:
        if (!journal.inReadBehind && queueSize >= config.maxMemorySize.inBytes) {
          log.info("Dropping to read-behind for queue '%s' (%d bytes)", name, queueSize)
          journal.startReadBehind()
        }
      case JournalItem.Remove => _remove(false, None)
      case JournalItem.RemoveTentative(xid) =>
        _remove(true, Some(xid))
        xidCounter = xid
      case JournalItem.SavedXid(xid) => xidCounter = xid
      case JournalItem.Unremove(xid) => _unremove(xid)
      case JournalItem.ConfirmRemove(xid) => openTransactions.remove(xid)
      case JournalItem.Continue(item, xid) =>
        openTransactions.remove(xid)
        _add(item)
      case x => log.error("Unexpected item in journal: %s", x)
    }

    log.info("Finished transaction journal for '%s' (%d items, %d bytes) xid=%d", name, queueLength,
             journal.size, xidCounter)
    journal.open()

    // now, any unfinished transactions must be backed out.
    for (xid <- openTransactionIds) {
      journal.unremove(xid)
      _unremove(xid)
    }
  }


  //  -----  internal implementations

  private def _add(item: QItem) {
    discardExpired(config.maxExpireSweep)
    if (!journal.inReadBehind) {
      queue += item
      _memoryBytes += item.data.length
    }
    totalItems.incr()
    queueSize += item.data.length
    queueLength += 1
  }

  private def _peek(): Option[QItem] = {
    discardExpired(config.maxExpireSweep)
    if (queue.isEmpty) None else Some(queue.front)
  }

  private def _remove(transaction: Boolean, xid: Option[Int]): Option[QItem] = {
    discardExpired(config.maxExpireSweep)
    if (queue.isEmpty) return None

    val now = Time.now
    val item = queue.dequeue()
    val len = item.data.length
    queueSize -= len
    _memoryBytes -= len
    queueLength -= 1
    fillReadBehind()
    _currentAge = now - item.addTime
    if (transaction) {
      item.xid = xid.getOrElse { nextXid() }
      openTransactions(item.xid) = item
    }
    Some(item)
  }

  final def discardExpired(max: Int): Int = {
    val itemsToRemove = synchronized {
      var continue = true
      val toRemove = new mutable.ListBuffer[QItem]
      while (continue) {
        if (queue.isEmpty || journal.isReplaying) {
          continue = false
        } else {
          val realExpiry = adjustExpiry(queue.front.addTime, queue.front.expiry)
          if (realExpiry.isDefined && realExpiry.get < Time.now) {
            totalExpired.incr()
            val item = queue.dequeue()
            val len = item.data.length
            queueSize -= len
            _memoryBytes -= len
            queueLength -= 1
            fillReadBehind()
            if (config.keepJournal) journal.remove()
            toRemove += item
          } else {
            continue = false
          }
        }
      }
      toRemove
    }

    expireQueue.foreach { q =>
      itemsToRemove.foreach { item => q.add(item.data, None) }
    }
    itemsToRemove.size
  }

  private def _unremove(xid: Int) = {
    openTransactions.remove(xid) map { item =>
      queueLength += 1
      queueSize += item.data.length
      item +=: queue
      _memoryBytes += item.data.length
    }
  }
}<|MERGE_RESOLUTION|>--- conflicted
+++ resolved
@@ -253,8 +253,7 @@
     val item = op
     if (synchronized {
       if (!item.isDefined && !closed && !paused && deadline.isDefined && deadline.get > Time.now) {
-<<<<<<< HEAD
-        waiters.add(
+        val w = waiters.add(
           deadline.get,
           { () =>
             // checking future.isCancelled is a race, but only means that an item may be removed &
@@ -270,12 +269,7 @@
           },
           { () => promise.setValue(None) }
         )
-=======
-        // if we get woken up, try again with the same deadline.
-        val w = waiters.add(deadline.get, { () => waitOperation(op, deadline, future) }, { () => future.setValue(None) })
-        // FIXME: use onCancellation when util-core is bumped.
-        future.linkTo(new CancellableSink({ waiters.remove(w) }))
->>>>>>> 31567f68
+        promise.onCancellation { waiters.remove(w) }
         false
       } else {
         true

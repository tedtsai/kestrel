--- conflicted
+++ resolved
@@ -149,12 +149,8 @@
   }
 
   def flushAllQueues() {
-<<<<<<< HEAD
     checkBlockWrites("flushAll", "<all>")
-    queues.queueNames.foreach { qName => queues.flush(qName) }
-=======
     queues.queueNames.foreach { qName => queues.flush(qName, Some(clientDescription)) }
->>>>>>> 3e1c8870
   }
 
   protected def countPendingReads(key: String): Int

--- conflicted
+++ resolved
@@ -89,7 +89,6 @@
 
 case class ErrorResponse(message: String) extends TextResponse {
   def toBuffer = Some(ChannelBuffers.wrappedBuffer(("-" + message + "\n").getBytes("ascii")))
-<<<<<<< HEAD
   override def toString = "<ErrorResponse: %s>".format(message)
 }
 case class CountResponse(count: Long) extends TextResponse {
@@ -97,21 +96,11 @@
   override def toString = "<CountResponse: %s>".format(count)
 }
 case class NoResponse() extends TextResponse {
-=======
-}
-case class CountResponse(count: Long) extends TextResponse {
-  def toBuffer = Some(ChannelBuffers.wrappedBuffer(("+" + count.toString + "\n").getBytes("ascii")))
-}
-case object NoResponse extends TextResponse {
->>>>>>> fdabf387
   def toBuffer = None
 }
 case class StringResponse(message: String) extends TextResponse {
   def toBuffer = Some(ChannelBuffers.wrappedBuffer((":" + message + "\n").getBytes("ascii")))
-<<<<<<< HEAD
   override def toString = "<StringResponse: %s>".format(message)
-=======
->>>>>>> fdabf387
 }
 
 /**
@@ -125,11 +114,7 @@
   val log = Logger.get(getClass)
 
   val sessionId = Kestrel.sessionId.incrementAndGet()
-<<<<<<< HEAD
-  val handler = new KestrelHandler(queueCollection, maxOpenReads, clientDescription, sessionId)
-=======
   val handler = new KestrelHandler(queueCollection, maxOpenReads, clientDescription _, sessionId) with SimplePendingReads
->>>>>>> fdabf387
   log.debug("New text session %d from %s", sessionId, clientDescription)
 
   protected def clientDescription: String = {
@@ -207,16 +192,6 @@
           val timeout = request.args(1).toInt.milliseconds.fromNow
           handler.closeAllReads(queueName)
           val channel = new LatchedChannelSource[TextResponse]
-<<<<<<< HEAD
-          handler.monitorUntil(queueName, Some(timeout), maxOpenReads, true) {
-            case None =>
-              channel.send(ItemResponse(None))
-              channel.close()
-            case Some(item) =>
-              channel.send(ItemResponse(Some(item.data)))
-          }
-          Future(new NoResponse() then Codec.Stream(channel))
-=======
           handler.monitorUntil(queueName, Some(timeout), maxOpenReads, true) { (itemOption, _) =>
             itemOption match {
               case None =>
@@ -226,17 +201,12 @@
                 channel.send(ItemResponse(Some(item.data)))
             }
           }
-          Future(NoResponse then Codec.Stream(channel))
->>>>>>> fdabf387
+          Future(new NoResponse() then Codec.Stream(channel))
         }
       case "confirm" =>
         // confirm <queue> <count>
         if (request.args.size < 2) {
-<<<<<<< HEAD
           Future(ErrorResponse("Queue name & count required."))
-=======
-          Future(ErrorResponse("Queue name & timeout required."))
->>>>>>> fdabf387
         } else {
           val queueName = request.args(0)
           val count = request.args(1).toInt

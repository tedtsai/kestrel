--- conflicted
+++ resolved
@@ -36,11 +36,7 @@
   val runtime = RuntimeEnvironment(this, Array())
   Kestrel.runtime = runtime
 
-<<<<<<< HEAD
-  def makeServer() {
-=======
   def makeServer() = {
->>>>>>> 2f000f99
     val defaultConfig = new QueueBuilder() {
       maxJournalSize = 16.kilobytes
     }.apply()

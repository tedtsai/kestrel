/*
 * Copyright 2011 Twitter, Inc.
 *
 * Licensed under the Apache License, Version 2.0 (the "License"); you may
 * not use this file except in compliance with the License. You may obtain
 * a copy of the License at
 *
 *     http://www.apache.org/licenses/LICENSE-2.0
 *
 * Unless required by applicable law or agreed to in writing, software
 * distributed under the License is distributed on an "AS IS" BASIS,
 * WITHOUT WARRANTIES OR CONDITIONS OF ANY KIND, either express or implied.
 * See the License for the specific language governing permissions and
 * limitations under the License.
 */

package net.lag.kestrel

import com.twitter.conversions.time._
import com.twitter.finagle.ClientConnection
import com.twitter.ostrich.admin.RuntimeEnvironment
import com.twitter.util.{Future, Promise, Time, TimeControl, MockTimer}
import java.net.InetSocketAddress
import java.nio.ByteBuffer
import org.jboss.netty.buffer.ChannelBuffers
import org.specs.Specification
import org.specs.mock.{ClassMocker, JMocker}
import net.lag.kestrel.thrift.{Status => TStatus}

class ThriftHandlerSpec extends Specification with JMocker with ClassMocker {
  def wrap(s: String) = ChannelBuffers.wrappedBuffer(s.getBytes)

  type ClientDesc = Option[() => String]

  "ThriftHandler" should {
    val queueCollection = mock[QueueCollection]
    val connection = mock[ClientConnection]
    val address = mock[InetSocketAddress]
    val timer = new MockTimer()

    val item1 = "forty second songs".getBytes
    val item2 = "novox the robot".getBytes
    val item3 = "danger bus".getBytes

    doBefore {
      ThriftPendingReads.reset()
    }

    def withThriftHandler(f: (ThriftHandler) => Unit) {
      expect {
        one(connection).remoteAddress willReturn address
      }

      val thriftHandler = new ThriftHandler(connection, queueCollection, 10, timer)

      f(thriftHandler)
    }

    def withFrozenThriftHandler(f: (ThriftHandler, TimeControl) => Unit) {
      expect {
        one(connection).remoteAddress willReturn address
      }

      val thriftHandler = new ThriftHandler(connection, queueCollection, 10, timer)

      Time.withCurrentTimeFrozen { mutator =>
        f(thriftHandler, mutator)
      }
    }

    def withServerStatusThriftHandler(f: (ThriftHandler, ServerStatus) => Unit) {
      val serverStatus = mock[ServerStatus]

      expect {
        one(connection).remoteAddress willReturn address
      }

      val thriftHandler = new ThriftHandler(connection, queueCollection, 10, timer, Some(serverStatus))

      f(thriftHandler, serverStatus)
    }

    "put" in {
      "one" in {
        withFrozenThriftHandler { (thriftHandler, mutator) =>
          expect {
            one(queueCollection).add(equal("test"), equal(item1), equal(None), equal(Time.now), any[ClientDesc]) willReturn true
          }

          thriftHandler.put("test", List(ByteBuffer.wrap(item1)), 0)() mustEqual 1
        }
      }

      "two" in {
        withFrozenThriftHandler { (thriftHandler, mutator) =>
          expect {
            one(queueCollection).add(equal("test"), equal(item1), equal(None), equal(Time.now), any[ClientDesc]) willReturn true
            one(queueCollection).add(equal("test"), equal(item2), equal(None), equal(Time.now), any[ClientDesc]) willReturn true
          }

          thriftHandler.put("test", List(ByteBuffer.wrap(item1), ByteBuffer.wrap(item2)), 0)() mustEqual 2
        }
      }

      "three, with only one accepted" in {
        withFrozenThriftHandler { (thriftHandler, mutator) =>
          expect {
            one(queueCollection).add(equal("test"), equal(item1), equal(None), equal(Time.now), any[ClientDesc]) willReturn true
            one(queueCollection).add(equal("test"), equal(item2), equal(None), equal(Time.now), any[ClientDesc]) willReturn false
          }

          thriftHandler.put("test", List(
            ByteBuffer.wrap(item1),
            ByteBuffer.wrap(item2),
            ByteBuffer.wrap(item3)
          ), 0)() mustEqual 1
        }
      }

      "with timeout" in {
        withFrozenThriftHandler { (thriftHandler, mutator) =>
          expect {
            one(queueCollection).add(equal("test"), equal(item1), equal(Some(5.seconds.fromNow)), equal(Time.now), any[ClientDesc]) willReturn true
          }

          thriftHandler.put("test", List(ByteBuffer.wrap(item1)), 5000)() mustEqual 1
        }
      }
    }

    "get" in {
      "one, no timeout" in {
        withThriftHandler { thriftHandler =>
          val qitem = QItem(Time.now, None, item1, 0)

<<<<<<< HEAD
          expect {
            one(queueCollection).remove("test", None, false, false) willReturn Future(Some(qitem))
          }
=======
        expect {
          one(queueCollection).remove(equal("test"), equal(None), equal(false), equal(false), any[ClientDesc]) willReturn Future(Some(qitem))
        }
>>>>>>> 3e1c8870

          thriftHandler.get("test", 1, 0, 0)() mustEqual List(thrift.Item(ByteBuffer.wrap(item1), 0L))
        }
      }

      "one, with timeout" in {
        withFrozenThriftHandler { (thriftHandler, mutator) =>
          val qitem = QItem(Time.now, None, item1, 0)

          expect {
            one(queueCollection).remove(equal("test"), equal(Some(1.second.fromNow)), equal(false), equal(false), any[ClientDesc]) willReturn Future(Some(qitem))
          }

          thriftHandler.get("test", 1, 1000, 0)() mustEqual List(thrift.Item(ByteBuffer.wrap(item1), 0L))
        }
      }

      "one, reliably" in {
        withThriftHandler { thriftHandler =>
          val qitem = QItem(Time.now, None, item1, 1)

<<<<<<< HEAD
          expect {
            one(queueCollection).remove("test", None, true, false) willReturn Future(Some(qitem))
          }
=======
        expect {
          one(queueCollection).remove(equal("test"), equal(None), equal(true), equal(false), any[ClientDesc]) willReturn Future(Some(qitem))
        }
>>>>>>> 3e1c8870

          thriftHandler.get("test", 1, 0, 500)() mustEqual List(thrift.Item(ByteBuffer.wrap(item1), 1L))
        }
      }

      "multiple" in {
        withThriftHandler { thriftHandler =>
          val qitem1 = QItem(Time.now, None, item1, 1)
          val qitem2 = QItem(Time.now, None, item2, 2)

<<<<<<< HEAD
          expect {
            one(queueCollection).remove("test", None, true, false) willReturn Future(Some(qitem1))
            one(queueCollection).remove("test", None, true, false) willReturn Future(Some(qitem2))
            one(queueCollection).remove("test", None, true, false) willReturn Future(None)
          }
=======
        expect {
          one(queueCollection).remove(equal("test"), equal(None), equal(true), equal(false), any[ClientDesc]) willReturn Future(Some(qitem1))
          one(queueCollection).remove(equal("test"), equal(None), equal(true), equal(false), any[ClientDesc]) willReturn Future(Some(qitem2))
          one(queueCollection).remove(equal("test"), equal(None), equal(true), equal(false), any[ClientDesc]) willReturn Future(None)
        }
>>>>>>> 3e1c8870

          thriftHandler.get("test", 5, 0, 500)() mustEqual List(
            thrift.Item(ByteBuffer.wrap(item1), 1L),
            thrift.Item(ByteBuffer.wrap(item2), 2L)
          )
        }
      }

      "multiple queues" in {
        withThriftHandler { thriftHandler =>
          val qitem1 = QItem(Time.now, None, item1, 1)
          val qitem2 = QItem(Time.now, None, item2, 1)

<<<<<<< HEAD
          expect {
            one(queueCollection).remove("test", None, true, false) willReturn Future(Some(qitem1))
            one(queueCollection).remove("spam", None, true, false) willReturn Future(Some(qitem2))
          }
=======
        expect {
          one(queueCollection).remove(equal("test"), equal(None), equal(true), equal(false), any[ClientDesc]) willReturn Future(Some(qitem1))
          one(queueCollection).remove(equal("spam"), equal(None), equal(true), equal(false), any[ClientDesc]) willReturn Future(Some(qitem2))
        }
>>>>>>> 3e1c8870

          thriftHandler.get("test", 1, 0, 500)() mustEqual List(thrift.Item(ByteBuffer.wrap(item1), 1L))
          thriftHandler.get("spam", 1, 0, 500)() mustEqual List(thrift.Item(ByteBuffer.wrap(item2), 2L))
        }
      }

      "too many open transations" in {
<<<<<<< HEAD
        withThriftHandler { thriftHandler =>
          val qitems = (1 to 10).map { i => QItem(Time.now, None, item1, i) }
          expect {
            qitems.foreach { qitem =>
              one(queueCollection).remove("test", None, true, false) willReturn Future(Some(qitem))
            }
=======
        val qitems = (1 to 10).map { i => QItem(Time.now, None, item1, i) }
        expect {
          qitems.foreach { qitem =>
            one(queueCollection).remove(equal("test"), equal(None), equal(true), equal(false), any[ClientDesc]) willReturn Future(Some(qitem))
>>>>>>> 3e1c8870
          }

          thriftHandler.get("test", 10, 0, 500)() mustEqual (1 to 10).map { i =>
            thrift.Item(ByteBuffer.wrap(item1), i.toLong)
          }

          thriftHandler.get("test", 10, 0, 500)() mustEqual List()
        }
      }
    }

    "confirm" in {
      withThriftHandler { thriftHandler =>
        expect {
          one(queueCollection).confirmRemove("test", 2)
          one(queueCollection).confirmRemove("test", 3)
        }

        thriftHandler.handler.addPendingRead("test", 2)
        thriftHandler.handler.addPendingRead("test", 3)
        thriftHandler.confirm("test", Set(1L, 2L))
      }
    }

    "abort" in {
      withThriftHandler { thriftHandler =>
        expect {
          one(queueCollection).unremove("test", 2)
          one(queueCollection).unremove("test", 3)
        }

        thriftHandler.handler.addPendingRead("test", 2)
        thriftHandler.handler.addPendingRead("test", 3)
        thriftHandler.abort("test", Set(1L, 2L))
      }
    }

    "auto-abort" in {
      "one" in {
        withFrozenThriftHandler { (thriftHandler, time) =>
          val qitem = QItem(Time.now, None, item1, 1)

          expect {
            one(queueCollection).remove(equal("test"), equal(None), equal(true), equal(false), any[ClientDesc]) willReturn Future(Some(qitem))
            one(queueCollection).unremove("test", 1)
          }

          thriftHandler.get("test", 1, 0, 500)() mustEqual List(thrift.Item(ByteBuffer.wrap(item1), 1L))

          time.advance(501.milliseconds)
          timer.tick()
        }
      }

      "multiple" in {
        withFrozenThriftHandler { (thriftHandler, time) =>
          val qitem1 = QItem(Time.now, None, item1, 1)
          val qitem2 = QItem(Time.now, None, item2, 2)

          expect {
            one(queueCollection).remove(equal("test"), equal(None), equal(true), equal(false), any[ClientDesc]) willReturn Future(Some(qitem1))
            one(queueCollection).remove(equal("test"), equal(None), equal(true), equal(false), any[ClientDesc]) willReturn Future(Some(qitem2))
            one(queueCollection).remove(equal("test"), equal(None), equal(true), equal(false), any[ClientDesc]) willReturn Future(None)
            one(queueCollection).unremove("test", 1)
            one(queueCollection).unremove("test", 2)
          }

          thriftHandler.get("test", 5, 0, 500)() mustEqual List(thrift.Item(ByteBuffer.wrap(item1), 1L),
                                                                thrift.Item(ByteBuffer.wrap(item2), 2L))

          time.advance(501.milliseconds)
          timer.tick()
        }
      }

      "cleared by manual abort" in {
        withFrozenThriftHandler { (thriftHandler, time) =>
          val qitem = QItem(Time.now, None, item1, 1)

          expect {
            one(queueCollection).remove(equal("test"), equal(None), equal(true), equal(false), any[ClientDesc]) willReturn Future(Some(qitem))
            one(queueCollection).unremove("test", 1)
          }

          thriftHandler.get("test", 1, 0, 500)() mustEqual List(thrift.Item(ByteBuffer.wrap(item1), 1L))
          thriftHandler.abort("test", Set(1L))() mustEqual 1

          timer.tasks.size mustEqual 0
        }
      }

      "cleared by confirm" in {
        withFrozenThriftHandler { (thriftHandler, time) =>
          val qitem = QItem(Time.now, None, item1, 1)

          expect {
            one(queueCollection).remove(equal("test"), equal(None), equal(true), equal(false), any[ClientDesc]) willReturn Future(Some(qitem))
            one(queueCollection).confirmRemove("test", 1)
          }

          thriftHandler.get("test", 1, 0, 500)() mustEqual List(thrift.Item(ByteBuffer.wrap(item1), 1L))
          thriftHandler.confirm("test", Set(1L))() mustEqual 1

          timer.tasks.size mustEqual 0
        }
      }

      "multiple, some confirmed" in {
        withFrozenThriftHandler { (thriftHandler, time) =>
          val qitem1 = QItem(Time.now, None, item1, 1)
          val qitem2 = QItem(Time.now, None, item2, 2)
          val qitem3 = QItem(Time.now, None, item3, 3)

          expect {
            one(queueCollection).remove(equal("test"), equal(None), equal(true), equal(false), any[ClientDesc]) willReturn Future(Some(qitem1))
            one(queueCollection).remove(equal("test"), equal(None), equal(true), equal(false), any[ClientDesc]) willReturn Future(Some(qitem2))
            one(queueCollection).remove(equal("test"), equal(None), equal(true), equal(false), any[ClientDesc]) willReturn Future(Some(qitem3))
            one(queueCollection).remove(equal("test"), equal(None), equal(true), equal(false), any[ClientDesc]) willReturn Future(None)
            one(queueCollection).confirmRemove("test", 1)
            one(queueCollection).unremove("test", 2)
            one(queueCollection).confirmRemove("test", 3)
          }

          thriftHandler.get("test", 5, 0, 500)()
          thriftHandler.confirm("test", Set(1L, 3L))() mustEqual 2

          timer.tasks.size mustEqual 1

          time.advance(501.milliseconds)
          timer.tick()

          timer.tasks.size mustEqual 0
        }
      }
    }

    "peek" in {
      withThriftHandler { thriftHandler =>
        val qitem1 = QItem(Time.now, None, item1, 0)

<<<<<<< HEAD
        expect {
          one(queueCollection).remove("test", None, false, true) willReturn Future(Some(qitem1))
          one(queueCollection).stats("test") willReturn List(
            ("items", "10"),
            ("bytes", "10240"),
            ("logsize", "29999"),
            ("age", "500"),
            ("waiters", "2"),
            ("open_transactions", "1")
          ).toArray
        }
=======
      expect {
        one(queueCollection).remove(equal("test"), equal(None), equal(false), equal(true), any[ClientDesc]) willReturn Future(Some(qitem1))
        one(queueCollection).stats("test") willReturn List(
          ("items", "10"),
          ("bytes", "10240"),
          ("logsize", "29999"),
          ("age", "500"),
          ("waiters", "2"),
          ("open_transactions", "1")
        ).toArray
      }
>>>>>>> 3e1c8870

        val qinfo = new thrift.QueueInfo(Some(ByteBuffer.wrap(item1)), 10, 10240, 29999, 500, 2, 1)
        thriftHandler.peek("test")() mustEqual qinfo
      }
    }

    "flush_queue" in {
<<<<<<< HEAD
      withThriftHandler { thriftHandler =>
        expect {
          one(queueCollection).flush("test")
        }
=======
      expect {
        one(queueCollection).flush(equal("test"), any[ClientDesc])
      }
>>>>>>> 3e1c8870

        thriftHandler.flushQueue("test")
      }
    }

    "delete_queue" in {
<<<<<<< HEAD
      withThriftHandler { thriftHandler =>
        expect {
          one(queueCollection).delete("test")
        }
=======
      expect {
        one(queueCollection).delete(equal("test"), any[ClientDesc])
      }
>>>>>>> 3e1c8870

        thriftHandler.deleteQueue("test")
      }
    }

    "get_version" in {
      withThriftHandler { thriftHandler =>
        val runtime = RuntimeEnvironment(this, Array())
        Kestrel.runtime = runtime
        thriftHandler.getVersion()() must haveClass[String]
      }
    }

    "flush_all_queues" in {
<<<<<<< HEAD
      withThriftHandler { thriftHandler =>
        expect {
          one(queueCollection).queueNames willReturn List("test", "spam")
          one(queueCollection).flush("test")
          one(queueCollection).flush("spam")
        }

        thriftHandler.flushAllQueues()
      }
    }

    "current_status" in {
      "handle server sets not configured" in {
        withThriftHandler { thriftHandler =>
          thriftHandler.handler.serverStatus mustEqual None
          thriftHandler.currentStatus()() mustEqual TStatus.NotConfigured
        }
=======
      expect {
        one(queueCollection).queueNames willReturn List("test", "spam")
        one(queueCollection).flush(equal("test"), any[ClientDesc])
        one(queueCollection).flush(equal("spam"), any[ClientDesc])
>>>>>>> 3e1c8870
      }

      "handle server sets marked down" in {
        withServerStatusThriftHandler { (thriftHandler, serverStatus) =>
          expect {
            one(serverStatus).status willReturn Down
          }

          thriftHandler.currentStatus()() mustEqual TStatus.NotConfigured
        }
      }

      "return current status" in {
        withServerStatusThriftHandler { (thriftHandler, serverStatus) =>
          Map(Up -> TStatus.Up,
              ReadOnly -> TStatus.ReadOnly,
              Quiescent -> TStatus.Quiescent).foreach { case (status, thriftStatus) =>
            expect {
              one(serverStatus).status willReturn status
            }

            thriftHandler.currentStatus()() mustEqual thriftStatus
          }
        }
      }
    }

    "set_status" in {
      "throw if server sets are not configured" in {
        withThriftHandler { thriftHandler =>
          thriftHandler.handler.serverStatus mustEqual None
          val future = thriftHandler.setStatus(TStatus.Up)
          future.isThrow mustEqual true
          future() must throwA[ServerStatusNotConfiguredException]
        }
      }

      "update status" in {
        withServerStatusThriftHandler { (thriftHandler, serverStatus) =>
          Map(TStatus.Up -> Up,
              TStatus.ReadOnly -> ReadOnly,
              TStatus.Quiescent -> Quiescent).foreach { case (thriftStatus, status) =>
            expect {
              one(serverStatus).setStatus(thriftStatus.name)
            }
            thriftHandler.setStatus(thriftStatus)() mustEqual ()
          }
        }
      }
    }
  }
}<|MERGE_RESOLUTION|>--- conflicted
+++ resolved
@@ -133,15 +133,9 @@
         withThriftHandler { thriftHandler =>
           val qitem = QItem(Time.now, None, item1, 0)
 
-<<<<<<< HEAD
-          expect {
-            one(queueCollection).remove("test", None, false, false) willReturn Future(Some(qitem))
-          }
-=======
-        expect {
-          one(queueCollection).remove(equal("test"), equal(None), equal(false), equal(false), any[ClientDesc]) willReturn Future(Some(qitem))
-        }
->>>>>>> 3e1c8870
+          expect {
+            one(queueCollection).remove(equal("test"), equal(None), equal(false), equal(false), any[ClientDesc]) willReturn Future(Some(qitem))
+          }
 
           thriftHandler.get("test", 1, 0, 0)() mustEqual List(thrift.Item(ByteBuffer.wrap(item1), 0L))
         }
@@ -163,15 +157,9 @@
         withThriftHandler { thriftHandler =>
           val qitem = QItem(Time.now, None, item1, 1)
 
-<<<<<<< HEAD
-          expect {
-            one(queueCollection).remove("test", None, true, false) willReturn Future(Some(qitem))
-          }
-=======
-        expect {
-          one(queueCollection).remove(equal("test"), equal(None), equal(true), equal(false), any[ClientDesc]) willReturn Future(Some(qitem))
-        }
->>>>>>> 3e1c8870
+          expect {
+            one(queueCollection).remove(equal("test"), equal(None), equal(true), equal(false), any[ClientDesc]) willReturn Future(Some(qitem))
+          }
 
           thriftHandler.get("test", 1, 0, 500)() mustEqual List(thrift.Item(ByteBuffer.wrap(item1), 1L))
         }
@@ -182,19 +170,11 @@
           val qitem1 = QItem(Time.now, None, item1, 1)
           val qitem2 = QItem(Time.now, None, item2, 2)
 
-<<<<<<< HEAD
-          expect {
-            one(queueCollection).remove("test", None, true, false) willReturn Future(Some(qitem1))
-            one(queueCollection).remove("test", None, true, false) willReturn Future(Some(qitem2))
-            one(queueCollection).remove("test", None, true, false) willReturn Future(None)
-          }
-=======
-        expect {
-          one(queueCollection).remove(equal("test"), equal(None), equal(true), equal(false), any[ClientDesc]) willReturn Future(Some(qitem1))
-          one(queueCollection).remove(equal("test"), equal(None), equal(true), equal(false), any[ClientDesc]) willReturn Future(Some(qitem2))
-          one(queueCollection).remove(equal("test"), equal(None), equal(true), equal(false), any[ClientDesc]) willReturn Future(None)
-        }
->>>>>>> 3e1c8870
+          expect {
+            one(queueCollection).remove(equal("test"), equal(None), equal(true), equal(false), any[ClientDesc]) willReturn Future(Some(qitem1))
+            one(queueCollection).remove(equal("test"), equal(None), equal(true), equal(false), any[ClientDesc]) willReturn Future(Some(qitem2))
+            one(queueCollection).remove(equal("test"), equal(None), equal(true), equal(false), any[ClientDesc]) willReturn Future(None)
+          }
 
           thriftHandler.get("test", 5, 0, 500)() mustEqual List(
             thrift.Item(ByteBuffer.wrap(item1), 1L),
@@ -208,17 +188,10 @@
           val qitem1 = QItem(Time.now, None, item1, 1)
           val qitem2 = QItem(Time.now, None, item2, 1)
 
-<<<<<<< HEAD
-          expect {
-            one(queueCollection).remove("test", None, true, false) willReturn Future(Some(qitem1))
-            one(queueCollection).remove("spam", None, true, false) willReturn Future(Some(qitem2))
-          }
-=======
-        expect {
-          one(queueCollection).remove(equal("test"), equal(None), equal(true), equal(false), any[ClientDesc]) willReturn Future(Some(qitem1))
-          one(queueCollection).remove(equal("spam"), equal(None), equal(true), equal(false), any[ClientDesc]) willReturn Future(Some(qitem2))
-        }
->>>>>>> 3e1c8870
+          expect {
+            one(queueCollection).remove(equal("test"), equal(None), equal(true), equal(false), any[ClientDesc]) willReturn Future(Some(qitem1))
+            one(queueCollection).remove(equal("spam"), equal(None), equal(true), equal(false), any[ClientDesc]) willReturn Future(Some(qitem2))
+          }
 
           thriftHandler.get("test", 1, 0, 500)() mustEqual List(thrift.Item(ByteBuffer.wrap(item1), 1L))
           thriftHandler.get("spam", 1, 0, 500)() mustEqual List(thrift.Item(ByteBuffer.wrap(item2), 2L))
@@ -226,19 +199,12 @@
       }
 
       "too many open transations" in {
-<<<<<<< HEAD
         withThriftHandler { thriftHandler =>
           val qitems = (1 to 10).map { i => QItem(Time.now, None, item1, i) }
           expect {
             qitems.foreach { qitem =>
-              one(queueCollection).remove("test", None, true, false) willReturn Future(Some(qitem))
+              one(queueCollection).remove(equal("test"), equal(None), equal(true), equal(false), any[ClientDesc]) willReturn Future(Some(qitem))
             }
-=======
-        val qitems = (1 to 10).map { i => QItem(Time.now, None, item1, i) }
-        expect {
-          qitems.foreach { qitem =>
-            one(queueCollection).remove(equal("test"), equal(None), equal(true), equal(false), any[ClientDesc]) willReturn Future(Some(qitem))
->>>>>>> 3e1c8870
           }
 
           thriftHandler.get("test", 10, 0, 500)() mustEqual (1 to 10).map { i =>
@@ -379,9 +345,8 @@
       withThriftHandler { thriftHandler =>
         val qitem1 = QItem(Time.now, None, item1, 0)
 
-<<<<<<< HEAD
-        expect {
-          one(queueCollection).remove("test", None, false, true) willReturn Future(Some(qitem1))
+        expect {
+          one(queueCollection).remove(equal("test"), equal(None), equal(false), equal(true), any[ClientDesc]) willReturn Future(Some(qitem1))
           one(queueCollection).stats("test") willReturn List(
             ("items", "10"),
             ("bytes", "10240"),
@@ -391,19 +356,6 @@
             ("open_transactions", "1")
           ).toArray
         }
-=======
-      expect {
-        one(queueCollection).remove(equal("test"), equal(None), equal(false), equal(true), any[ClientDesc]) willReturn Future(Some(qitem1))
-        one(queueCollection).stats("test") willReturn List(
-          ("items", "10"),
-          ("bytes", "10240"),
-          ("logsize", "29999"),
-          ("age", "500"),
-          ("waiters", "2"),
-          ("open_transactions", "1")
-        ).toArray
-      }
->>>>>>> 3e1c8870
 
         val qinfo = new thrift.QueueInfo(Some(ByteBuffer.wrap(item1)), 10, 10240, 29999, 500, 2, 1)
         thriftHandler.peek("test")() mustEqual qinfo
@@ -411,32 +363,20 @@
     }
 
     "flush_queue" in {
-<<<<<<< HEAD
-      withThriftHandler { thriftHandler =>
-        expect {
-          one(queueCollection).flush("test")
-        }
-=======
-      expect {
-        one(queueCollection).flush(equal("test"), any[ClientDesc])
-      }
->>>>>>> 3e1c8870
+      withThriftHandler { thriftHandler =>
+        expect {
+          one(queueCollection).flush(equal("test"), any[ClientDesc])
+        }
 
         thriftHandler.flushQueue("test")
       }
     }
 
     "delete_queue" in {
-<<<<<<< HEAD
-      withThriftHandler { thriftHandler =>
-        expect {
-          one(queueCollection).delete("test")
-        }
-=======
-      expect {
-        one(queueCollection).delete(equal("test"), any[ClientDesc])
-      }
->>>>>>> 3e1c8870
+      withThriftHandler { thriftHandler =>
+        expect {
+          one(queueCollection).delete(equal("test"), any[ClientDesc])
+        }
 
         thriftHandler.deleteQueue("test")
       }
@@ -451,12 +391,11 @@
     }
 
     "flush_all_queues" in {
-<<<<<<< HEAD
       withThriftHandler { thriftHandler =>
         expect {
           one(queueCollection).queueNames willReturn List("test", "spam")
-          one(queueCollection).flush("test")
-          one(queueCollection).flush("spam")
+          one(queueCollection).flush(equal("test"), any[ClientDesc])
+          one(queueCollection).flush(equal("spam"), any[ClientDesc])
         }
 
         thriftHandler.flushAllQueues()
@@ -469,12 +408,6 @@
           thriftHandler.handler.serverStatus mustEqual None
           thriftHandler.currentStatus()() mustEqual TStatus.NotConfigured
         }
-=======
-      expect {
-        one(queueCollection).queueNames willReturn List("test", "spam")
-        one(queueCollection).flush(equal("test"), any[ClientDesc])
-        one(queueCollection).flush(equal("spam"), any[ClientDesc])
->>>>>>> 3e1c8870
       }
 
       "handle server sets marked down" in {

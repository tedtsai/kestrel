--- conflicted
+++ resolved
@@ -10,31 +10,17 @@
   with SubversionPublisher
   with PublishSite
 {
-<<<<<<< HEAD
-  val finagleVersion = "1.10.0"
+  val finagleVersion = "1.11.1"
 
   val libkestrel = "com.twitter" % "libkestrel" % "1.0.0-SNAPSHOT"
-  val naggati = "com.twitter" % "naggati" % "2.2.2" intransitive() // allow custom netty
-  val netty   = "org.jboss.netty" % "netty" % "3.2.7.Final"
-  val finagle = "com.twitter" % "finagle-core" % finagleVersion
-  val ostrich = "com.twitter" % "ostrich" % "4.10.1-SNAPSHOT"
-  val finagle_ostrich4 = "com.twitter" % "finagle-ostrich4" % finagleVersion
-
-  val scrooge_runtime = "com.twitter" % "scrooge-runtime" % "1.0.3"
-  override def scroogeVersion = "2.2.0"
-=======
-  val finagleVersion = "1.11.1"
-
   val ostrich = "com.twitter" % "ostrich_2.9.1" % "4.10.5"
   val naggati = "com.twitter" % "naggati_2.9.1" % "2.2.3" intransitive() // allow custom netty
+  val netty   = "org.jboss.netty" % "netty" % "3.2.7.Final"
   val finagle = "com.twitter" % "finagle-core_2.9.1" % finagleVersion
   val finagle_ostrich4 = "com.twitter" % "finagle-ostrich4_2.9.1" % finagleVersion
 
-  val netty = "org.jboss.netty" % "netty" % "3.2.6.Final"
-
   val scrooge_runtime = "com.twitter" %% "scrooge-runtime" % "1.1.3"
-  override def scroogeVersion = "1.1.7"
->>>>>>> 6e7d56bf
+  override def scroogeVersion = "2.2.0"
 
   // building docs seems to make scalac's head explode, so skip it for now. :(
   override def docSources = sources(mainJavaSourcePath ##)

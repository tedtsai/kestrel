import sbt._
import com.twitter.sbt._

class KestrelProject(info: ProjectInfo)
  extends StandardServiceProject(info)
  with NoisyDependencies
  with DefaultRepos
  with CompileThriftScrooge
  with SubversionPublisher
  with PublishSite
{
<<<<<<< HEAD
  val finagleVersion = "1.9.6"

  val libkestrel = "com.twitter" % "libkestrel" % "1.0.0-SNAPSHOT"
  val naggati = "com.twitter" % "naggati" % "2.2.2-SNAPSHOT"
  val finagle = "com.twitter" % "finagle-core" % finagleVersion
  val ostrich = "com.twitter" % "ostrich" % "4.10.1-SNAPSHOT"
  val finagle_ostrich4 = "com.twitter" % "finagle-ostrich4" % finagleVersion

  val scrooge_runtime = "com.twitter" % "scrooge-runtime" % "1.0.3"
  override def scroogeVersion = "2.2.0"
=======
  val ostrich = "com.twitter" % "ostrich" % "4.10.0"
  val naggati = "com.twitter" % "naggati" % "2.2.0" intransitive() // allow custom netty
  val netty   = "org.jboss.netty" % "netty" % "3.2.6.Final"
  val finagle = "com.twitter" % "finagle-core" % "1.9.5"
  val finagle_ostrich4 = "com.twitter" % "finagle-ostrich4" % "1.9.5"
  val scrooge_runtime = "com.twitter" % "scrooge-runtime" % "1.0.3"
  override def scroogeVersion = "1.1.7"
>>>>>>> fdabf387

  // building docs seems to make scalac's head explode, so skip it for now. :(
  override def docSources = sources(mainJavaSourcePath ##)

  // for tests only:
  val specs = "org.scala-tools.testing" % "specs_2.8.1" % "1.6.7" % "test"
  val jmock = "org.jmock" % "jmock" % "2.4.0" % "test"
  val cglib = "cglib" % "cglib" % "2.1_3" % "test"
  val asm = "asm" % "asm" % "1.5.3" % "test"
  val objenesis = "org.objenesis" % "objenesis" % "1.1" % "test"
  val hamcrest = "org.hamcrest" % "hamcrest-all" % "1.1" % "test"

  override def mainClass = Some("net.lag.kestrel.Kestrel")

  override def pomExtra =
    <licenses>
      <license>
        <name>Apache 2</name>
        <url>http://www.apache.org/licenses/LICENSE-2.0.txt</url>
        <distribution>repo</distribution>
      </license>
    </licenses>

  override def releaseBuild = !(projectVersion.toString contains "SNAPSHOT")

  override def subversionRepository = Some("https://svn.twitter.biz/maven-public")

  override def githubRemote = "github"

  override def validateConfigFilesSet = allConfigFiles

  // generate a jar that can be run for load tests.
  def loadTestJarFilename = "kestrel-tests-" + version.toString + ".jar"
  def loadTestPaths = ((testCompilePath ##) ***) +++ ((mainCompilePath ##) ***)
  def packageLoadTestsAction =
    packageTask(loadTestPaths, outputPath, loadTestJarFilename, packageOptions) && task {
      distPath.asFile.mkdirs()
      FileUtilities.copyFlat(List(outputPath / loadTestJarFilename), distPath, log).left.toOption
    }
  lazy val packageLoadTests = packageLoadTestsAction
  override def packageDistTask = packageLoadTestsAction && super.packageDistTask

  // generate a distribution zip for release.
  def releaseDistTask = task {
    val releaseDistPath = "dist-release" / distName ##

    releaseDistPath.asFile.mkdirs()
    (releaseDistPath / "libs").asFile.mkdirs()
    (releaseDistPath / "config").asFile.mkdirs()

    FileUtilities.copyFlat(List(jarPath), releaseDistPath, log).left.toOption orElse
      FileUtilities.copyFlat(List(outputPath / loadTestJarFilename), releaseDistPath, log).left.toOption orElse
      FileUtilities.copyFlat(dependentJars.get, releaseDistPath / "libs", log).left.toOption orElse
      FileUtilities.copy(((configPath ***) --- (configPath ** "*.class")).get, releaseDistPath / "config", log).left.toOption orElse
      FileUtilities.copy((scriptsOutputPath ***).get, releaseDistPath, log).left.toOption orElse
      FileUtilities.zip((("dist-release" ##) / distName).get, "dist-release" / (distName + ".zip"), true, log)
  }
  val ReleaseDistDescription = "Creates a deployable zip file with dependencies, config, and scripts."
  lazy val releaseDist = releaseDistTask.dependsOn(`package`, makePom, copyScripts).describedAs(ReleaseDistDescription)
<<<<<<< HEAD
=======


  lazy val putMany = task { args =>
    runTask(Some("net.lag.kestrel.load.PutMany"), testClasspath, args).dependsOn(testCompile)
  } describedAs "Run a load test on PUT."

  lazy val manyClients = task { args =>
    runTask(Some("net.lag.kestrel.load.ManyClients"), testClasspath, args).dependsOn(testCompile)
  } describedAs "Run a load test on many slow clients."

  lazy val flood = task { args =>
    runTask(Some("net.lag.kestrel.load.Flood"), testClasspath, args).dependsOn(testCompile)
  } describedAs "Run a load test on a flood of PUT/GET."

  lazy val packing = task { args =>
    runTask(Some("net.lag.kestrel.load.JournalPacking"), testClasspath, args).dependsOn(testCompile)
  } describedAs "Run a load test on journal packing."

  lazy val leakyReader = task { args =>
    runTask(Some("net.lag.kestrel.load.LeakyThriftReader"), testClasspath, args).dependsOn(testCompile)
  } describedAs "Run a load test that fails to confirm some reads."
>>>>>>> fdabf387
}<|MERGE_RESOLUTION|>--- conflicted
+++ resolved
@@ -9,26 +9,17 @@
   with SubversionPublisher
   with PublishSite
 {
-<<<<<<< HEAD
   val finagleVersion = "1.9.6"
 
   val libkestrel = "com.twitter" % "libkestrel" % "1.0.0-SNAPSHOT"
-  val naggati = "com.twitter" % "naggati" % "2.2.2-SNAPSHOT"
+  val naggati = "com.twitter" % "naggati" % "2.2.2-SNAPSHOT" intransitive() // allow custom netty
+  val netty   = "org.jboss.netty" % "netty" % "3.2.6.Final"
   val finagle = "com.twitter" % "finagle-core" % finagleVersion
   val ostrich = "com.twitter" % "ostrich" % "4.10.1-SNAPSHOT"
   val finagle_ostrich4 = "com.twitter" % "finagle-ostrich4" % finagleVersion
 
   val scrooge_runtime = "com.twitter" % "scrooge-runtime" % "1.0.3"
   override def scroogeVersion = "2.2.0"
-=======
-  val ostrich = "com.twitter" % "ostrich" % "4.10.0"
-  val naggati = "com.twitter" % "naggati" % "2.2.0" intransitive() // allow custom netty
-  val netty   = "org.jboss.netty" % "netty" % "3.2.6.Final"
-  val finagle = "com.twitter" % "finagle-core" % "1.9.5"
-  val finagle_ostrich4 = "com.twitter" % "finagle-ostrich4" % "1.9.5"
-  val scrooge_runtime = "com.twitter" % "scrooge-runtime" % "1.0.3"
-  override def scroogeVersion = "1.1.7"
->>>>>>> fdabf387
 
   // building docs seems to make scalac's head explode, so skip it for now. :(
   override def docSources = sources(mainJavaSourcePath ##)
@@ -88,28 +79,4 @@
   }
   val ReleaseDistDescription = "Creates a deployable zip file with dependencies, config, and scripts."
   lazy val releaseDist = releaseDistTask.dependsOn(`package`, makePom, copyScripts).describedAs(ReleaseDistDescription)
-<<<<<<< HEAD
-=======
-
-
-  lazy val putMany = task { args =>
-    runTask(Some("net.lag.kestrel.load.PutMany"), testClasspath, args).dependsOn(testCompile)
-  } describedAs "Run a load test on PUT."
-
-  lazy val manyClients = task { args =>
-    runTask(Some("net.lag.kestrel.load.ManyClients"), testClasspath, args).dependsOn(testCompile)
-  } describedAs "Run a load test on many slow clients."
-
-  lazy val flood = task { args =>
-    runTask(Some("net.lag.kestrel.load.Flood"), testClasspath, args).dependsOn(testCompile)
-  } describedAs "Run a load test on a flood of PUT/GET."
-
-  lazy val packing = task { args =>
-    runTask(Some("net.lag.kestrel.load.JournalPacking"), testClasspath, args).dependsOn(testCompile)
-  } describedAs "Run a load test on journal packing."
-
-  lazy val leakyReader = task { args =>
-    runTask(Some("net.lag.kestrel.load.LeakyThriftReader"), testClasspath, args).dependsOn(testCompile)
-  } describedAs "Run a load test that fails to confirm some reads."
->>>>>>> fdabf387
 }
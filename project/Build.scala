--- conflicted
+++ resolved
@@ -15,11 +15,7 @@
   ).settings(
     name := "kestrel",
     organization := "net.lag",
-<<<<<<< HEAD
-    version := "2.3.3-SNAPSHOT",
-=======
     version := "2.3.4-SNAPSHOT",
->>>>>>> f3a47afb
     scalaVersion := "2.9.1",
 
     // time-based tests cannot be run in parallel
